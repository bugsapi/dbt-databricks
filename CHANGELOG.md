<<<<<<< HEAD
## dbt-databricks 1.9.0 (TBD)

### Features

- Add support for serverless job clusters on python models ([706](https://github.com/databricks/dbt-databricks/pull/706))
- Add 'user_folder_for_python' config to switch writing python model notebooks to the user's folder ([706](https://github.com/databricks/dbt-databricks/pull/706))
- Merge capabilities are extended ([739](https://github.com/databricks/dbt-databricks/pull/739)) to include the support for the following features (thanks @mi-volodin):
  - `with schema evolution` clause (requires Databricks Runtime 15.2 or above);
  - `when not matched by source` clause, only for `delete` action
  - `matched`, `not matched` and `not matched by source` condition clauses;
  - custom aliases for source and target tables can be specified and used in condition clauses;
  - `matched` and `not matched` steps can now be skipped;
- Allow for the use of custom constraints, using the `custom` constraint type with an `expression` as the constraint (thanks @roydobbe). ([792](https://github.com/databricks/dbt-databricks/pull/792))
- Add "use_info_schema_for_columns" behavior flag to turn on use of information_schema to get column info where possible. This may have more latency but will not truncate complex data types the way that 'describe' can. ([808](https://github.com/databricks/dbt-databricks/pull/808))
- Add support for table_format: iceberg. This uses UniForm under the hood to provide iceberg compatibility for tables or incrementals. ([815](https://github.com/databricks/dbt-databricks/pull/815))

### Under the Hood

- Fix places where we were not properly closing cursors, and other test warnings ([713](https://github.com/databricks/dbt-databricks/pull/713))
- Upgrade databricks-sql-connector dependency to 3.4.0 ([790](https://github.com/databricks/dbt-databricks/pull/790))

## dbt-databricks 1.8.7 (TBD)
=======
## dbt-databricks 1.8.7 (October 10, 2024)
>>>>>>> 52e9c7a3

### Features

- Add config for generating unique tmp table names for enabling parralel replace-where (thanks @huangxingyi-git!) ([811](https://github.com/databricks/dbt-databricks/pull/811))

### Fixes

- Stop setting cluster by to None. If you want to drop liquid clustering, you will need to full-refresh ([806]https://github.com/databricks/dbt-databricks/pull/806)
- Don't define table properties on snapshot staging views (thanks @jelmerk!) ([820](https://github.com/databricks/dbt-databricks/pull/820))

## dbt-databricks 1.8.6 (September 18, 2024)

### Fixes

- Persist table comments for incremental models, snapshots and dbt clone (thanks @henlue!) ([750](https://github.com/databricks/dbt-databricks/pull/750))
- Add relation identifier (i.e. table name) in auto generated constraint names, also adding the statement of table list for foreign keys (thanks @elca-anh!) ([774](https://github.com/databricks/dbt-databricks/pull/774))
- Update tblproperties on incremental runs. Note: only adds/edits. Deletes are too risky/complex for now ([765](https://github.com/databricks/dbt-databricks/pull/765))
- Update default scope/redirect Url for OAuth U2M, so with default OAuth app user can run python models ([776](https://github.com/databricks/dbt-databricks/pull/776))
- Fix foreign key constraints by switching from `parent` to `to` and `parent_columns` to `to_columns` ([789](https://github.com/databricks/dbt-databricks/pull/789))
- Now handles external shallow clones without blowing up ([795](https://github.com/databricks/dbt-databricks/pull/795))

## dbt-databricks 1.8.5 (August 6, 2024)

### Fixes

- Alter column statements are now done before the alter table statement (thanks @frankivo!). ([731](https://github.com/databricks/dbt-databricks/pull/731))
- Always use lower case when gathering metadata (since objects are stored internally as lower case regardless of how we create them) ([742](https://github.com/databricks/dbt-databricks/pull/742))
- Persist table comments for python models ([743](https://github.com/databricks/dbt-databricks/pull/743))
- Stop cursor destructor warnings ([744](https://github.com/databricks/dbt-databricks/pull/744))
- Race condition on cluster creation. (thanks @jurasan!) ([751](https://github.com/databricks/dbt-databricks/pull/751))

## dbt-databricks 1.8.4 (July 17, 2024)

### Fixes

- Fix `dbt seed` command failing for a seed file when the columns for that seed file were partially defined in the properties file. (thanks @kass-artur!) ([724](https://github.com/databricks/dbt-databricks/pull/724))
- Add more tblproperties to be ignored with MV/ST ([736](https://github.com/databricks/dbt-databricks/pull/736))

### Under the Hood

- Readd the External relation type for compliance with adapter expectations ([728](https://github.com/databricks/dbt-databricks/pull/728))

## dbt-databricks 1.8.3 (June 25, 2024)

### Fixes

- Fix missing catalog name in one of the metadata gathering calls ([714](https://github.com/databricks/dbt-databricks/pull/714))

## dbt-databricks 1.8.2 (June 24, 2024)

### Fixes

- Undo the removal of spark.sql.sources.partitionOverwriteMode = DYNAMIC ([688](https://github.com/databricks/dbt-databricks/pull/688))
- Set spark.sql.sources.partitionOverwriteMode = STATIC on --full-refresh to ensure existing rows are removed ([697](https://github.com/databricks/dbt-databricks/pull/697))
- Migrate to using system.information_schema to fix issue with catalog renames ([692](https://github.com/databricks/dbt-databricks/pull/692))
- Cancel python jobs when dbt operation is canceled (thanks @gaoshihang for kicking this off!) ([693](https://github.com/databricks/dbt-databricks/pull/693))
- Fix the default redirect_url and scopes of the client `dbt-databricks` ([704](https://github.com/databricks/dbt-databricks/pull/704))

### Under the Hood

- Reduce severity of logging when expected 24 hour token expiration for Azure SPA (thanks @thijs-nijhuis!) ([699](https://github.com/databricks/dbt-databricks/pull/699))
- Migrate remaining unit tests off of unittest.TestCase ([701](https://github.com/databricks/dbt-databricks/pull/701))

## dbt-databricks 1.8.1 (May 29, 2024)

### Features

- Support Liquid Clustering for python models ([663](https://github.com/databricks/dbt-databricks/pull/663))
- Update Liquid Clustering columns on is_incremental runs ([686](https://github.com/databricks/dbt-databricks/pull/686))

### Fixes

- Rerunning seed with external location + persist_doc now more resilient ([662](https://github.com/databricks/dbt-databricks/pull/662))
- Fix issue with running while a refresh is in progress with MV/ST ([674](https://github.com/databricks/dbt-databricks/pull/674))
- Fix issue with running a refresh with MV/ST that need names to be escaped ([674](https://github.com/databricks/dbt-databricks/pull/674))

### Under the Hood

- Delay loading of agate library to improve startup (thanks @dwreeves for getting this started!) ([661](https://github.com/databricks/dbt-databricks/pull/661))
- Updating to dbt-adapters~=1.2.0 ([683](https://github.com/databricks/dbt-databricks/pull/683))

## dbt-databricks 1.8.0 (May 23, 2024)

### Features

- Support `on_config_change` for materialized views, expand the supported config options ([536](https://github.com/databricks/dbt-databricks/pull/536)))
- Support `on_config_change` for streaming tables, expand the supported config options ([569](https://github.com/databricks/dbt-databricks/pull/569)))
- Support Databricks tags for tables/views/incrementals ([631](https://github.com/databricks/dbt-databricks/pull/631))

### Under the Hood

- Upgrade databricks-sql-connector to 3.1.0 ([593](https://github.com/databricks/dbt-databricks/pull/593))
- Migrate to decoupled architecture ([596](https://github.com/databricks/dbt-databricks/pull/596))
- Finish migrating integration tests ([623](https://github.com/databricks/dbt-databricks/pull/623))
- Streamline the process of determining materialization types ([655](https://github.com/databricks/dbt-databricks/pull/655))
- Improve catalog performance by getting column description from project for UC ([658](https://github.com/databricks/dbt-databricks/pull/658))

## dbt-databricks 1.7.16 (May 21, 2024)

### Fixes

- Fix the issue that 1.7.15 was intended to fix (conn not initialized exception) ([671](https://github.com/databricks/dbt-databricks/pull/671))

## dbt-databricks 1.7.15 (May 16, 2024)

### Fixes

- Give sensible logs when connection errors ([666](https://github.com/databricks/dbt-databricks/pull/666))

## dbt-databricks 1.7.14 (May 1, 2024)

### Fixes

- Auth headers should now evaluate at call time ([648](https://github.com/databricks/dbt-databricks/pull/648))
- User-configurable OAuth Scopes (currently limited to AWS) (thanks @stevenayers!) ([641](https://github.com/databricks/dbt-databricks/pull/641))

### Under the hood

- Reduce default idle limit for connection reuse to 60s and start organizing event logging ([648](https://github.com/databricks/dbt-databricks/pull/648))

## dbt-databricks 1.7.13 (April 8, 2024)

### Features

- Apply tblproperties to python models (using alter table) ([633](https://github.com/databricks/dbt-databricks/pull/633))
- Make OAuth redirect url configurable (thanks @johnsequeira-paradigm for the inspiration!) ([635]https://github.com/databricks/dbt-databricks/pull/635)

### Fixes

- Up default socket timeout to 10 minutes

## dbt-databricks 1.7.11 (Mar 26, 2024)

### Fixes

- For HMS, ref all doc comments from dbt project due to poor performance retrieving them from Databricks ([618](https://github.com/databricks/dbt-databricks/pull/618))

## dbt-databricks 1.7.10 (Mar 19, 2024)

### Fixes

- Fix a corner case for insert into where NULL should be DEFAULT ([607](https://github.com/databricks/dbt-databricks/pull/607))
- Fixed integration tests that were leaving behind schemas after running ([613](https://github.com/databricks/dbt-databricks/pull/613))
- Fix performance issue associated with persist docs by turning off incremental catalog generation (thanks @mikealfare!) ([615](https://github.com/databricks/dbt-databricks/pull/615))
- Pin protobuf to < 5 to stop incompatibility breaks ([616](https://github.com/databricks/dbt-databricks/pull/616))

## dbt-databricks 1.7.9 (Mar 5, 2024)

### Fixes

- Fix for U2M flow on windows (sharding long passwords) (thanks @thijs-nijhuis-shell!) ([597](https://github.com/databricks/dbt-databricks/pull/597))
- Fix regression in incremental behavior, and align more with dbt-core expectations ([604](https://github.com/databricks/dbt-databricks/pull/604))
- Don't fail for unknown types when listing schema ([600](https://github.com/databricks/dbt-databricks/pull/600))

## dbt-databricks 1.7.8 (Feb 22, 2024)

### Fixes

- Fixed the behavior of the incremental schema change ignore option to properly handle the scenario when columns are dropped (thanks @case-k-git!) ([580](https://github.com/databricks/dbt-databricks/pull/580))
- Fixed export of saved queries (thanks @peterallenwebb!) ([588](https://github.com/databricks/dbt-databricks/pull/588))
- Properly match against null for merging matching rows ([590](https://github.com/databricks/dbt-databricks/pull/590))

## dbt-databricks 1.7.7 (Feb 6, 2024)

### Fixes

- Rollback databricks-sql-connector to 2.9.3 to actually fix connection timeout issue ([578](https://github.com/databricks/dbt-databricks/pull/578))

## dbt-databricks 1.7.6 (Feb 6, 2024)

Skipped due to incorrect files in deployed package

## dbt-databricks 1.7.5 (Jan 30, 2024) (Pulled due to poor SQL Warehouse connection behavior)

### Fixes

- Pin databricks sdk to 0.17.0 to fix connection timeout issue ([571](https://github.com/databricks/dbt-databricks/pull/571))

## dbt-databricks 1.7.4 (Jan 24, 2024) (Pulled due to poor SQL Warehouse connection behavior)

### Fixes

- Added python model specific connection handling to prevent using invalid sessions ([547](https://github.com/databricks/dbt-databricks/pull/547))
- Allow schema to be specified in testing (thanks @case-k-git!) ([538](https://github.com/databricks/dbt-databricks/pull/538))
- Fix dbt incremental_strategy behavior by fixing schema table existing check (thanks @case-k-git!) ([530](https://github.com/databricks/dbt-databricks/pull/530))
- Fixed bug that was causing streaming tables to be dropped and recreated instead of refreshed. ([552](https://github.com/databricks/dbt-databricks/pull/552))
- Fixed Hive performance regression by streamlining materialization type acquisition ([557](https://github.com/databricks/dbt-databricks/pull/557))
- Fix: Python models authentication could be overridden by a `.netrc` file in the user's home directory ([338](https://github.com/databricks/dbt-databricks/pull/338))
- Fix: MV/ST REST api authentication could be overriden by a `.netrc` file in the user's home directory ([555](https://github.com/databricks/dbt-databricks/pull/555))
- Show details in connection errors ([562](https://github.com/databricks/dbt-databricks/pull/562))
- Updated connection debugging logging and setting connection last used time on session open.([565](https://github.com/databricks/dbt-databricks/pull/565))

### Under the Hood

- Adding retries around API calls in python model submission ([549](https://github.com/databricks/dbt-databricks/pull/549))
- Upgrade to databricks-sql-connector 3.0.0 ([554](https://github.com/databricks/dbt-databricks/pull/554))
- Pinning pandas to < 2.2.0 to keep from breaking multiple tests ([564](https://github.com/databricks/dbt-databricks/pull/554))

## dbt-databricks 1.7.3 (Dec 12, 2023)

### Fixes

- Fix for issue where we were invoking create schema or not exists when the schema already exists (leading to permission issue) ([529](https://github.com/databricks/dbt-databricks/pull/529))
- Fix for issue where we never reused connections ([517](https://github.com/databricks/dbt-databricks/pull/517))

### Under the Hood

- Refactor macro tests to be more usable ([524](https://github.com/databricks/dbt-databricks/pull/524))

## dbt-databricks 1.7.2 (Nov 30, 2023)

### Features

- Adding capability to specify compute on a per model basis ([488](https://github.com/databricks/dbt-databricks/pull/488))
- Selectively persist column docs that have changed between runs of incremental ([513](https://github.com/databricks/dbt-databricks/pull/513))
- Enabling access control list for job runs (thanks @srggrs!)([518](https://github.com/databricks/dbt-databricks/pull/518))
- Allow persisting of column comments on views and retrieving comments for docs on Hive ([519](https://github.com/databricks/dbt-databricks/pull/519))

## dbt-databricks 1.7.1 (Nov 13, 2023)

### Under the Hood

- Another attempt to improve catalog gathering performance ([503](https://github.com/databricks/dbt-databricks/pull/503))

## dbt-databricks 1.7.0 (November 9, 2023)

### Features

- Added support for getting info only on specified relations to improve performance of gathering metadata ([486](https://github.com/databricks/dbt-databricks/pull/486)), also (with generous help from from @mikealfare) ([499](https://github.com/databricks/dbt-databricks/pull/499))
- Added support for getting freshness from metadata ([481](https://github.com/databricks/dbt-databricks/pull/481))

### Fixes

- Node info now gets added to SQLQuery event (thanks @davidharting!) ([494](https://github.com/databricks/dbt-databricks/pull/494))
- Compatibility with dbt-spark and dbt-core 1.7.1 ([499](https://github.com/databricks/dbt-databricks/pull/499))

### Under the Hood

- Added required adapter tests to ensure compatibility with 1.7.0 ([487](https://github.com/databricks/dbt-databricks/pull/487))
- Improved large seed performance by not casting every value (thanks @nrichards17!) ([493](https://github.com/databricks/dbt-databricks/pull/493)). Note: for `file_format="parquet"` we still need to cast.

## dbt-databricks 1.7.0rc1 (October 13, 2023)

### Fixes

- Fixed a bug where setting a primary key constraint before a null constraint would fail by ensuring null constraints happen first ([479](https://github.com/databricks/dbt-databricks/pull/479))
- Foreign key constraints now work with dbt's constraint structure ([479](https://github.com/databricks/dbt-databricks/pull/479))

### Under the Hood

- Compatibility with dbt-spark 1.7.0rc1 ([479](https://github.com/databricks/dbt-databricks/pull/479))

## dbt-databricks 1.6.6 (October 9, 2023)

### Fixes

- Optimize now runs after creating / updating liquid clustering tables ([463](https://github.com/databricks/dbt-databricks/pull/463))
- Fixing an issue where the new python library install from index behavior breaks users who were already customizing their installs ([472](https://github.com/databricks/dbt-databricks/pull/472))

### Under the Hood

- fix Pylance import errors (thanks @dataders) ([471](https://github.com/databricks/dbt-databricks/pull/471))

## dbt-databricks 1.6.5 (September 26, 2023)

### Features

- When installing python libraries onto clusters, you can now specify an index_url (Thanks @casperdamen123) ([367](https://github.com/databricks/dbt-databricks/pull/367))
- Log job run information such as run_id when submitting Python jobs to databricks (Thanks @jeffrey-harrison) ([#454](https://github.com/databricks/dbt-databricks/pull/454))

### Fixes

- Node info now gets added to SQLQueryStatus (Thanks @colin-rogers-dbt) ([453](https://github.com/databricks/dbt-databricks/pull/453))
- Fixing python model compatibility with newer DBRs ([459](https://github.com/databricks/dbt-databricks/pull/459))
- Updated the Databricks SDK dependency so as to prevent reliance on an insecure version of requests ([460](https://github.com/databricks/dbt-databricks/pull/460))
- Update logic around submitting python jobs so that if the cluster is already starting, just wait for it to start rather than failing ([461](https://github.com/databricks/dbt-databricks/pull/461))

## dbt-databricks 1.6.4 (September 14, 2023)

### Fixes

- Fixed an issue with AWS OAuth M2M flow ([#445](https://github.com/databricks/dbt-databricks/pull/445))
- Fixed an issue where every table in hive_metastore would get described ([#446](https://github.com/databricks/dbt-databricks/pull/446))

## dbt-databricks 1.6.3 (September 8, 2023)

### Fixes

- Improved legibility of python stack traces ([#434](https://github.com/databricks/dbt-databricks/pull/434)).
- Add `fetchmany`, resolves #408 (Thanks @NodeJSmith) ([#409](https://github.com/databricks/dbt-databricks/pull/409))
- Improved legibility of python stack traces ([#434](https://github.com/databricks/dbt-databricks/pull/434))
- Update our Databricks Workflow README to make clear that jobs clusters are not supported targets ([#436](https://github.com/databricks/dbt-databricks/pull/436))
- Relaxed the constraint on databricks-sql-connector to allow newer versions ([#436](https://github.com/databricks/dbt-databricks/pull/436))
- Streamlined sql connector output in dbt.log ([#437](https://github.com/databricks/dbt-databricks/pull/437))

### Under the hood

- Switch to running integration tests with OAuth ([#436](https://github.com/databricks/dbt-databricks/pull/436))

## dbt-databricks 1.6.2 (August 29, 2023)

### Features

- Follow up: re-implement fix for issue where the show tables extended command is limited to 2048 characters. ([#326](https://github.com/databricks/dbt-databricks/pull/326)). Set `DBT_DESCRIBE_TABLE_2048_CHAR_BYPASS` to `true` to enable this behaviour.
- Add `liquid_clustered_by` config to enable Liquid Clustering for Delta-based dbt models (Thanks @ammarchalifah) ([#398](https://github.com/databricks/dbt-databricks/pull/398)).

### Under the hood

- Dropping the databricks_sql_endpoint test profile as not truly testing different behavior than databricks_uc_sql_endpoint profile ([#417](https://github.com/databricks/dbt-databricks/pull/417))
- Improve testing of python model support so that we can package the new config options in this release ([#421](https://github.com/databricks/dbt-databricks/pull/421))

## dbt-databricks 1.6.1 (August 2, 2023)

### Fixes

- Revert change from #326 as it breaks DESCRIBE table in cases where the dbt API key does not have access to all tables in the schema

## dbt-databricks 1.6.0 (August 2, 2023)

### Features

- Support for dbt-core==1.6
- Added support for materialized_view and streaming_table materializations
- Support [dbt clone operation](https://github.com/databricks/dbt-databricks/pull/397)
- Support new dbt `limit` command-line flag

### Fixes

- Fix issue where the show tables extended command is limited to 2048 characters. ([#326](https://github.com/databricks/dbt-databricks/pull/326))
- Extend python model support to cover the same config options as SQL ([#379](https://github.com/databricks/dbt-databricks/pull/379))

### Other

- Drop support for Python 3.7
- Support for revamped `dbt debug`

## dbt-databricks 1.5.5 (July 7, 2023)

### Fixes

- Fixed issue where starting a terminated cluster in the python path would never return

### Features

- Include log events from databricks-sql-connector in dbt logging output.
- Adapter now populates the `query_id` field in `run_results.json` with Query History API query ID.

## dbt-databricks 1.5.4 (June 9, 2023)

### Features

- Added support for model contracts ([#336](https://github.com/databricks/dbt-databricks/pull/336))

## dbt-databricks 1.5.3 (June 8, 2023)

### Fixes

- Pins dependencies to minor versions
- Sets default socket timeout to 180s

## dbt-databricks 1.5.2 (May 17, 2023)

### Fixes

- Sets databricks sdk dependency to 0.1.6 to avoid SDK breaking changes

## dbt-databricks 1.5.1 (May 9, 2023)

### Fixes

- Add explicit dependency to protobuf >4 to work around dbt-core issue

## dbt-databricks 1.5.0 (May 2, 2023)

### Features

- Added support for OAuth (SSO and client credentials) ([#327](https://github.com/databricks/dbt-databricks/pull/327))

### Fixes

- Fix integration tests ([#316](https://github.com/databricks/dbt-databricks/pull/316))

### Dependencies

- Updated dbt-spark from >=1.4.1 to >= 1.5.0 ([#316](https://github.com/databricks/dbt-databricks/pull/316))

### Under the hood

- Throw an error if a model has an enforced contract. ([#322](https://github.com/databricks/dbt-databricks/pull/322))

## dbt-databricks 1.4.3 (April 19, 2023)

### Fixes

- fix database not found error matching ([#281](https://github.com/databricks/dbt-databricks/pull/281))
- Auto start cluster for Python models ([#306](https://github.com/databricks/dbt-databricks/pull/306))
- databricks-sql-connector to 2.5.0 ([#311](https://github.com/databricks/dbt-databricks/pull/311))

### Features

- Adding replace_where incremental strategy ([#293](https://github.com/databricks/dbt-databricks/pull/293)) ([#310](https://github.com/databricks/dbt-databricks/pull/310))
- [feat] Support ZORDER as a model config ([#292](https://github.com/databricks/dbt-databricks/pull/293)) ([#297](https://github.com/databricks/dbt-databricks/pull/297))

### Dependencies

- Added keyring>=23.13.0 for oauth token cache
- Added databricks-sdk>=0.1.1 for oauth flows
- Updated databricks-sql-connector from >=2.4.0 to >= 2.5.0

### Under the hood

Throw an error if a model has an enforced contract. ([#322](https://github.com/databricks/dbt-databricks/pull/322))

## dbt-databricks 1.4.2 (February 17, 2023)

### Fixes

- Fix test_grants to use the error class to check the error. ([#273](https://github.com/databricks/dbt-databricks/pull/273))
- Raise exception on unexpected error of list relations ([#270](https://github.com/databricks/dbt-databricks/pull/270))

## dbt-databricks 1.4.1 (January 31, 2023)

### Fixes

- Ignore case sensitivity in relation matches method. ([#265](https://github.com/databricks/dbt-databricks/pull/265))

## dbt-databricks 1.4.0 (January 25, 2023)

### Breaking changes

- Raise an exception when schema contains '.'. ([#222](https://github.com/databricks/dbt-databricks/pull/222))
  - Containing a catalog in `schema` is not allowed anymore.
  - Need to explicitly use `catalog` instead.

### Features

- Support Python 3.11 ([#233](https://github.com/databricks/dbt-databricks/pull/233))
- Support `incremental_predicates` ([#161](https://github.com/databricks/dbt-databricks/pull/161))
- Apply connection retry refactor, add defaults with exponential backoff ([#137](https://github.com/databricks/dbt-databricks/pull/137))
- Quote by Default ([#241](https://github.com/databricks/dbt-databricks/pull/241))
- Avoid show table extended command. ([#231](https://github.com/databricks/dbt-databricks/pull/231))
- Use show table extended with table name list for get_catalog. ([#237](https://github.com/databricks/dbt-databricks/pull/237))
- Add support for a glob pattern in the databricks_copy_into macro ([#259](https://github.com/databricks/dbt-databricks/pull/259))

## dbt-databricks 1.3.2 (November 9, 2022)

### Fixes

- Fix copy into macro when passing `expression_list`. ([#223](https://github.com/databricks/dbt-databricks/pull/223))
- Partially revert to fix the case where schema config contains uppercase letters. ([#224](https://github.com/databricks/dbt-databricks/pull/224))

## dbt-databricks 1.3.1 (November 1, 2022)

### Under the hood

- Show and log a warning when schema contains '.'. ([#221](https://github.com/databricks/dbt-databricks/pull/221))

## dbt-databricks 1.3.0 (October 14, 2022)

### Features

- Support python model through run command API, currently supported materializations are table and incremental. ([dbt-labs/dbt-spark#377](https://github.com/dbt-labs/dbt-spark/pull/377), [#126](https://github.com/databricks/dbt-databricks/pull/126))
- Enable Pandas and Pandas-on-Spark DataFrames for dbt python models ([dbt-labs/dbt-spark#469](https://github.com/dbt-labs/dbt-spark/pull/469), [#181](https://github.com/databricks/dbt-databricks/pull/181))
- Support job cluster in notebook submission method ([dbt-labs/dbt-spark#467](https://github.com/dbt-labs/dbt-spark/pull/467), [#194](https://github.com/databricks/dbt-databricks/pull/194))
  - In `all_purpose_cluster` submission method, a config `http_path` can be specified in Python model config to switch the cluster where Python model runs.
    ```py
    def model(dbt, _):
        dbt.config(
            materialized='table',
            http_path='...'
        )
        ...
    ```
- Use builtin timestampadd and timestampdiff functions for dateadd/datediff macros if available ([#185](https://github.com/databricks/dbt-databricks/pull/185))
- Implement testing for a test for various Python models ([#189](https://github.com/databricks/dbt-databricks/pull/189))
- Implement testing for `type_boolean` in Databricks ([dbt-labs/dbt-spark#471](https://github.com/dbt-labs/dbt-spark/pull/471), [#188](https://github.com/databricks/dbt-databricks/pull/188))
- Add a macro to support [COPY INTO](https://docs.databricks.com/spark/latest/spark-sql/language-manual/delta-copy-into.html) ([#190](https://github.com/databricks/dbt-databricks/pull/190))

### Under the hood

- Apply "Initial refactoring of incremental materialization" ([#148](https://github.com/databricks/dbt-databricks/pull/148))
  - Now dbt-databricks uses `adapter.get_incremental_strategy_macro` instead of `dbt_spark_get_incremental_sql` macro to dispatch the incremental strategy macro. The overwritten `dbt_spark_get_incremental_sql` macro will not work anymore.
- Better interface for python submission ([dbt-labs/dbt-spark#452](https://github.com/dbt-labs/dbt-spark/pull/452), [#178](https://github.com/databricks/dbt-databricks/pull/178))

## dbt-databricks 1.2.3 (September 26, 2022)

### Fixes

- Fix cancellation ([#173](https://github.com/databricks/dbt-databricks/pull/173))
- `http_headers` should be dict in the profile ([#174](https://github.com/databricks/dbt-databricks/pull/174))

## dbt-databricks 1.2.2 (September 8, 2022)

### Fixes

- Data is duplicated on reloading seeds that are using an external table ([#114](https://github.com/databricks/dbt-databricks/issues/114), [#149](https://github.com/databricks/dbt-databricks/issues/149))

### Under the hood

- Explicitly close cursors ([#163](https://github.com/databricks/dbt-databricks/pull/163))
- Upgrade databricks-sql-connector to 2.0.5 ([#166](https://github.com/databricks/dbt-databricks/pull/166))
- Embed dbt-databricks and databricks-sql-connector versions to SQL comments ([#167](https://github.com/databricks/dbt-databricks/pull/167))

## dbt-databricks 1.2.1 (August 24, 2022)

### Features

- Support Python 3.10 ([#158](https://github.com/databricks/dbt-databricks/pull/158))

## dbt-databricks 1.2.0 (August 16, 2022)

### Features

- Add grants to materializations ([dbt-labs/dbt-spark#366](https://github.com/dbt-labs/dbt-spark/issues/366), [dbt-labs/dbt-spark#381](https://github.com/dbt-labs/dbt-spark/pull/381))
- Add `connection_parameters` for databricks-sql-connector connection parameters ([#135](https://github.com/databricks/dbt-databricks/pull/135))
  - This can be used to customize the connection by setting additional parameters.
  - The full parameters are listed at [Databricks SQL Connector for Python](https://docs.databricks.com/dev-tools/python-sql-connector.html#connect-method).
  - Currently, the following parameters are reserved for `dbt-databricks`. Please use the normal credential settings instead.
    - server_hostname
    - http_path
    - access_token
    - session_configuration
    - catalog
    - schema

### Fixes

- Incremental materialization updated to not drop table first if full refresh for delta lake format, as it already runs _create or replace table_ ([dbt-labs/dbt-spark#286](https://github.com/dbt-labs/dbt-spark/issues/286), [dbt-labs/dbt-spark#287](https://github.com/dbt-labs/dbt-spark/pull/287))

### Under the hood

- Update `SparkColumn.numeric_type` to return `decimal` instead of `numeric`, since SparkSQL exclusively supports the former ([dbt-labs/dbt-spark#380](https://github.com/dbt-labs/dbt-spark/pull/380))
- Make minimal changes to support dbt Core incremental materialization refactor ([dbt-labs/dbt-spark#402](https://github.com/dbt-labs/dbt-spark/issue/402), [dbt-labs/dbt-spark#394](httpe://github.com/dbt-labs/dbt-spark/pull/394), [#136](https://github.com/databricks/dbt-databricks/pull/136))
- Add new basic tests `TestDocsGenerateDatabricks` and `TestDocsGenReferencesDatabricks` ([#134](https://github.com/databricks/dbt-databricks/pull/134))
- Set upper bound for `databricks-sql-connector` when Python 3.10 ([#154](https://github.com/databricks/dbt-databricks/pull/154))
  - Note that `databricks-sql-connector` does not officially support Python 3.10 yet.

### Contributors

- [@grindheim](https://github.com/grindheim) ([dbt-labs/dbt-spark#287](https://github.com/dbt-labs/dbt-spark/pull/287/))

## dbt-databricks 1.1.1 (July 19, 2022)

### Features

- Support for Databricks CATALOG as a DATABASE in DBT compilations ([#95](https://github.com/databricks/dbt-databricks/issues/95), [#89](https://github.com/databricks/dbt-databricks/pull/89), [#94](https://github.com/databricks/dbt-databricks/pull/94), [#105](https://github.com/databricks/dbt-databricks/pull/105))
  - Setting an initial catalog with `session_properties` is deprecated and will not work in the future release. Please use `catalog` or `database` to set the initial catalog.
  - When using catalog, `spark_build_snapshot_staging_table` macro will not be used. If trying to override the macro, `databricks_build_snapshot_staging_table` should be overridden instead.

### Fixes

- Block taking jinja2.runtime.Undefined into DatabricksAdapter ([#98](https://github.com/databricks/dbt-databricks/pull/98))
- Avoid using Cursor.schema API when database is None ([#100](https://github.com/databricks/dbt-databricks/pull/100))

### Under the hood

- Drop databricks-sql-connector 1.0 ([#108](https://github.com/databricks/dbt-databricks/pull/108))

## dbt-databricks 1.1.0 (May 11, 2022)

### Features

- Add support for [Delta constraints](https://docs.databricks.com/delta/delta-constraints.html) ([#71](https://github.com/databricks/dbt-databricks/pull/71))

### Under the hood

- Port testing framework changes from [dbt-labs/dbt-spark#299](https://github.com/dbt-labs/dbt-spark/pull/299) and [dbt-labs/dbt-spark#314](https://github.com/dbt-labs/dbt-spark/pull/314) ([#70](https://github.com/databricks/dbt-databricks/pull/70))

## dbt-databricks 1.0.3 (April 26, 2022)

### Fixes

- Make internal macros use macro dispatch pattern ([#72](https://github.com/databricks/dbt-databricks/pull/72))

## dbt-databricks 1.0.2 (March 31, 2022)

### Features

- Support for setting table properties as part of a model configuration ([#33](https://github.com/databricks/dbt-databricks/issues/33), [#49](https://github.com/databricks/dbt-databricks/pull/49))
- Get the session_properties map to work ([#57](https://github.com/databricks/dbt-databricks/pull/57))
- Bump up databricks-sql-connector to 1.0.1 and use the Cursor APIs ([#50](https://github.com/databricks/dbt-databricks/pull/50))

## dbt-databricks 1.0.1 (February 8, 2022)

### Features

- Inherit from dbt-spark for backward compatibility with spark-utils and other dbt packages ([#32](https://github.com/databricks/dbt-databricks/issues/32), [#35](https://github.com/databricks/dbt-databricks/pull/35))
- Add SQL Endpoint specific integration tests ([#45](https://github.com/databricks/dbt-databricks/pull/45), [#46](https://github.com/databricks/dbt-databricks/pull/46))

### Fixes

- Close the connection properly ([#34](https://github.com/databricks/dbt-databricks/issues/34), [#37](https://github.com/databricks/dbt-databricks/pull/37))

## dbt-databricks 1.0.0 (December 6, 2021)

### Features

- Make the connection use databricks-sql-connector ([#3](https://github.com/databricks/dbt-databricks/pull/3), [#7](https://github.com/databricks/dbt-databricks/pull/7))
- Make the default file format 'delta' ([#14](https://github.com/databricks/dbt-databricks/pull/14), [#16](https://github.com/databricks/dbt-databricks/pull/16))
- Make the default incremental strategy 'merge' ([#23](https://github.com/databricks/dbt-databricks/pull/23))
- Remove unnecessary stack trace ([#10](https://github.com/databricks/dbt-databricks/pull/10))

## dbt-spark 1.0.0 (December 3, 2021)

### Fixes

- Incremental materialization corrected to respect `full_refresh` config, by using `should_full_refresh()` macro ([#260](https://github.com/dbt-labs/dbt-spark/issues/260), [#262](https://github.com/dbt-labs/dbt-spark/pull/262/))

### Contributors

- [@grindheim](https://github.com/grindheim) ([#262](https://github.com/dbt-labs/dbt-spark/pull/262/))

## dbt-spark 1.0.0rc2 (November 24, 2021)

### Features

- Add support for Apache Hudi (hudi file format) which supports incremental merge strategies ([#187](https://github.com/dbt-labs/dbt-spark/issues/187), [#210](https://github.com/dbt-labs/dbt-spark/pull/210))

### Under the hood

- Refactor seed macros: remove duplicated code from dbt-core, and provide clearer logging of SQL parameters that differ by connection method ([#249](https://github.com/dbt-labs/dbt-spark/issues/249), [#250](https://github.com/dbt-labs/dbt-snowflake/pull/250))
- Replace `sample_profiles.yml` with `profile_template.yml`, for use with new `dbt init` ([#247](https://github.com/dbt-labs/dbt-spark/pull/247))

### Contributors

- [@vingov](https://github.com/vingov) ([#210](https://github.com/dbt-labs/dbt-spark/pull/210))

## dbt-spark 1.0.0rc1 (November 10, 2021)

### Under the hood

- Remove official support for python 3.6, which is reaching end of life on December 23, 2021 ([dbt-core#4134](https://github.com/dbt-labs/dbt-core/issues/4134), [#253](https://github.com/dbt-labs/dbt-snowflake/pull/253))
- Add support for structured logging ([#251](https://github.com/dbt-labs/dbt-spark/pull/251))

## dbt-spark 0.21.1 (Release TBD)

## dbt-spark 0.21.1rc1 (November 3, 2021)

### Fixes

- Fix `--store-failures` for tests, by suppressing irrelevant error in `comment_clause()` macro ([#232](https://github.com/dbt-labs/dbt-spark/issues/232), [#233](https://github.com/dbt-labs/dbt-spark/pull/233))
- Add support for `on_schema_change` config in incremental models: `ignore`, `fail`, `append_new_columns`. For `sync_all_columns`, removing columns is not supported by Apache Spark or Delta Lake ([#198](https://github.com/dbt-labs/dbt-spark/issues/198), [#226](https://github.com/dbt-labs/dbt-spark/issues/226), [#229](https://github.com/dbt-labs/dbt-spark/pull/229))
- Add `persist_docs` call to incremental model ([#224](https://github.com/dbt-labs/dbt-spark/issues/224), [#234](https://github.com/dbt-labs/dbt-spark/pull/234))

### Contributors

- [@binhnefits](https://github.com/binhnefits) ([#234](https://github.com/dbt-labs/dbt-spark/pull/234))

## dbt-spark 0.21.0 (October 4, 2021)

### Fixes

- Enhanced get_columns_in_relation method to handle a bug in open source deltalake which doesnt return schema details in `show table extended in databasename like '*'` query output. This impacts dbt snapshots if file format is open source deltalake ([#207](https://github.com/dbt-labs/dbt-spark/pull/207))
- Parse properly columns when there are struct fields to avoid considering inner fields: Issue ([#202](https://github.com/dbt-labs/dbt-spark/issues/202))

### Under the hood

- Add `unique_field` to better understand adapter adoption in anonymous usage tracking ([#211](https://github.com/dbt-labs/dbt-spark/pull/211))

### Contributors

- [@harryharanb](https://github.com/harryharanb) ([#207](https://github.com/dbt-labs/dbt-spark/pull/207))
- [@SCouto](https://github.com/Scouto) ([#204](https://github.com/dbt-labs/dbt-spark/pull/204))

## dbt-spark 0.21.0b2 (August 20, 2021)

### Fixes

- Add pyodbc import error message to dbt.exceptions.RuntimeException to get more detailed information when running `dbt debug` ([#192](https://github.com/dbt-labs/dbt-spark/pull/192))
- Add support for ODBC Server Side Parameters, allowing options that need to be set with the `SET` statement to be used ([#201](https://github.com/dbt-labs/dbt-spark/pull/201))
- Add `retry_all` configuration setting to retry all connection issues, not just when the `_is_retryable_error` function determines ([#194](https://github.com/dbt-labs/dbt-spark/pull/194))

### Contributors

- [@JCZuurmond](https://github.com/JCZuurmond) ([#192](https://github.com/fishtown-analytics/dbt-spark/pull/192))
- [@jethron](https://github.com/jethron) ([#201](https://github.com/fishtown-analytics/dbt-spark/pull/201))
- [@gregingenii](https://github.com/gregingenii) ([#194](https://github.com/dbt-labs/dbt-spark/pull/194))

## dbt-spark 0.21.0b1 (August 3, 2021)

## dbt-spark 0.20.1 (August 2, 2021)

## dbt-spark 0.20.1rc1 (August 2, 2021)

### Fixes

- Fix `get_columns_in_relation` when called on models created in the same run ([#196](https://github.com/dbt-labs/dbt-spark/pull/196), [#197](https://github.com/dbt-labs/dbt-spark/pull/197))

### Contributors

- [@ali-tny](https://github.com/ali-tny) ([#197](https://github.com/fishtown-analytics/dbt-spark/pull/197))

## dbt-spark 0.20.0 (July 12, 2021)

## dbt-spark 0.20.0rc2 (July 7, 2021)

### Features

- Add support for `merge_update_columns` config in `merge`-strategy incremental models ([#183](https://github.com/fishtown-analytics/dbt-spark/pull/183), [#184](https://github.com/fishtown-analytics/dbt-spark/pull/184))

### Fixes

- Fix column-level `persist_docs` on Delta tables, add tests ([#180](https://github.com/fishtown-analytics/dbt-spark/pull/180))

## dbt-spark 0.20.0rc1 (June 8, 2021)

### Features

- Allow user to specify `use_ssl` ([#169](https://github.com/fishtown-analytics/dbt-spark/pull/169))
- Allow setting table `OPTIONS` using `config` ([#171](https://github.com/fishtown-analytics/dbt-spark/pull/171))
- Add support for column-level `persist_docs` on Delta tables ([#84](https://github.com/fishtown-analytics/dbt-spark/pull/84), [#170](https://github.com/fishtown-analytics/dbt-spark/pull/170))

### Fixes

- Cast `table_owner` to string to avoid errors generating docs ([#158](https://github.com/fishtown-analytics/dbt-spark/pull/158), [#159](https://github.com/fishtown-analytics/dbt-spark/pull/159))
- Explicitly cast column types when inserting seeds ([#139](https://github.com/fishtown-analytics/dbt-spark/pull/139), [#166](https://github.com/fishtown-analytics/dbt-spark/pull/166))

### Under the hood

- Parse information returned by `list_relations_without_caching` macro to speed up catalog generation ([#93](https://github.com/fishtown-analytics/dbt-spark/issues/93), [#160](https://github.com/fishtown-analytics/dbt-spark/pull/160))
- More flexible host passing, https:// can be omitted ([#153](https://github.com/fishtown-analytics/dbt-spark/issues/153))

### Contributors

- [@friendofasquid](https://github.com/friendofasquid) ([#159](https://github.com/fishtown-analytics/dbt-spark/pull/159))
- [@franloza](https://github.com/franloza) ([#160](https://github.com/fishtown-analytics/dbt-spark/pull/160))
- [@Fokko](https://github.com/Fokko) ([#165](https://github.com/fishtown-analytics/dbt-spark/pull/165))
- [@rahulgoyal2987](https://github.com/rahulgoyal2987) ([#169](https://github.com/fishtown-analytics/dbt-spark/pull/169))
- [@JCZuurmond](https://github.com/JCZuurmond) ([#171](https://github.com/fishtown-analytics/dbt-spark/pull/171))
- [@cristianoperez](https://github.com/cristianoperez) ([#170](https://github.com/fishtown-analytics/dbt-spark/pull/170))

## dbt-spark 0.19.1 (April 2, 2021)

## dbt-spark 0.19.1b2 (February 26, 2021)

### Under the hood

- Update serialization calls to use new API in dbt-core `0.19.1b2` ([#150](https://github.com/fishtown-analytics/dbt-spark/pull/150))

## dbt-spark 0.19.0.1 (February 26, 2021)

### Fixes

- Fix package distribution to include incremental model materializations ([#151](https://github.com/fishtown-analytics/dbt-spark/pull/151), [#152](https://github.com/fishtown-analytics/dbt-spark/issues/152))

## dbt-spark 0.19.0 (February 21, 2021)

### Breaking changes

- Incremental models have `incremental_strategy: append` by default. This strategy adds new records without updating or overwriting existing records. For that, use `merge` or `insert_overwrite` instead, depending on the file format, connection method, and attributes of your underlying data. dbt will try to raise a helpful error if you configure a strategy that is not supported for a given file format or connection. ([#140](https://github.com/fishtown-analytics/dbt-spark/pull/140), [#141](https://github.com/fishtown-analytics/dbt-spark/pull/141))

### Fixes

- Capture hard-deleted records in snapshot merge, when `invalidate_hard_deletes` config is set ([#109](https://github.com/fishtown-analytics/dbt-spark/pull/143), [#126](https://github.com/fishtown-analytics/dbt-spark/pull/144))

## dbt-spark 0.19.0rc1 (January 8, 2021)

### Breaking changes

- Users of the `http` and `thrift` connection methods need to install extra requirements: `pip install dbt-spark[PyHive]` ([#109](https://github.com/fishtown-analytics/dbt-spark/pull/109), [#126](https://github.com/fishtown-analytics/dbt-spark/pull/126))

### Under the hood

- Enable `CREATE OR REPLACE` support when using Delta. Instead of dropping and recreating the table, it will keep the existing table, and add a new version as supported by Delta. This will ensure that the table stays available when running the pipeline, and you can track the history.
- Add changelog, issue templates ([#119](https://github.com/fishtown-analytics/dbt-spark/pull/119), [#120](https://github.com/fishtown-analytics/dbt-spark/pull/120))

### Fixes

- Handle case of 0 retries better for HTTP Spark Connections ([#132](https://github.com/fishtown-analytics/dbt-spark/pull/132))

### Contributors

- [@danielvdende](https://github.com/danielvdende) ([#132](https://github.com/fishtown-analytics/dbt-spark/pull/132))
- [@Fokko](https://github.com/Fokko) ([#125](https://github.com/fishtown-analytics/dbt-spark/pull/125))

## dbt-spark 0.18.1.1 (November 13, 2020)

### Fixes

- Fix `extras_require` typo to enable `pip install dbt-spark[ODBC]` (([#121](https://github.com/fishtown-analytics/dbt-spark/pull/121)), ([#122](https://github.com/fishtown-analytics/dbt-spark/pull/122)))

## dbt-spark 0.18.1 (November 6, 2020)

### Features

- Allows users to specify `auth` and `kerberos_service_name` ([#107](https://github.com/fishtown-analytics/dbt-spark/pull/107))
- Add support for ODBC driver connections to Databricks clusters and endpoints ([#116](https://github.com/fishtown-analytics/dbt-spark/pull/116))

### Under the hood

- Updated README links ([#115](https://github.com/fishtown-analytics/dbt-spark/pull/115))
- Support complete atomic overwrite of non-partitioned incremental models ([#117](https://github.com/fishtown-analytics/dbt-spark/pull/117))
- Update to support dbt-core 0.18.1 ([#110](https://github.com/fishtown-analytics/dbt-spark/pull/110), [#118](https://github.com/fishtown-analytics/dbt-spark/pull/118))

### Contributors

- [@danielhstahl](https://github.com/danielhstahl) ([#107](https://github.com/fishtown-analytics/dbt-spark/pull/107))
- [@collinprather](https://github.com/collinprather) ([#115](https://github.com/fishtown-analytics/dbt-spark/pull/115))
- [@charlottevdscheun](https://github.com/charlottevdscheun) ([#117](https://github.com/fishtown-analytics/dbt-spark/pull/117))
- [@Fokko](https://github.com/Fokko) ([#117](https://github.com/fishtown-analytics/dbt-spark/pull/117))

## dbt-spark 0.18.0 (September 18, 2020)

### Under the hood

- Make a number of changes to support dbt-adapter-tests ([#103](https://github.com/fishtown-analytics/dbt-spark/pull/103))
- Update to support dbt-core 0.18.0. Run CI tests against local Spark, Databricks ([#105](https://github.com/fishtown-analytics/dbt-spark/pull/105))<|MERGE_RESOLUTION|>--- conflicted
+++ resolved
@@ -1,4 +1,3 @@
-<<<<<<< HEAD
 ## dbt-databricks 1.9.0 (TBD)
 
 ### Features
@@ -20,10 +19,7 @@
 - Fix places where we were not properly closing cursors, and other test warnings ([713](https://github.com/databricks/dbt-databricks/pull/713))
 - Upgrade databricks-sql-connector dependency to 3.4.0 ([790](https://github.com/databricks/dbt-databricks/pull/790))
 
-## dbt-databricks 1.8.7 (TBD)
-=======
 ## dbt-databricks 1.8.7 (October 10, 2024)
->>>>>>> 52e9c7a3
 
 ### Features
 
