--- conflicted
+++ resolved
@@ -85,10 +85,6 @@
 
 def handle_exceptions_as_warning(op: Callable[[], None], log_gen: ExceptionToStrOp) -> None:
     try:
-<<<<<<< HEAD
-        return op()
-=======
         op()
->>>>>>> 75a71dd1
     except Exception as e:
         logger.warning(log_gen(e))