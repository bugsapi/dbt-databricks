## dbt-databricks 1.9.5 (Feb 10, 2025)

### Features

<<<<<<< HEAD
- Add `auto_liquid_cluster` config to enable Auto Liquid Clustering for Delta-based dbt models (thanks @ShaneMazur!) ([935](https://github.com/databricks/dbt-databricks/pull/935))
=======
- Add `auto_liquid_cluster` config to enable Auto Liquid Clustering for Delta-based dbt models ([935](https://github.com/databricks/dbt-databricks/pull/935))
- Prepare for environments for python models with serverless clusters ([938](https://github.com/databricks/dbt-databricks/pull/938))
>>>>>>> fbb3b7e1

### Fixes

- table_format: iceberg is unblocked for snapshots ([930](https://github.com/databricks/dbt-databricks/pull/930))
- Fix for regression in glue table listing behavior ([934](https://github.com/databricks/dbt-databricks/pull/934))
<<<<<<< HEAD
- Use POSIX standard when creating location for the tables (thanks @gsolasab!) ([919](https://github.com/databricks/dbt-databricks/pull/919))
=======
>>>>>>> fbb3b7e1

### Under the Hood

- Collapsing to a single connection manager (since the old one no longer works) ([910](https://github.com/databricks/dbt-databricks/pull/910))
- Clean up cursor management in the hopes of limiting issues with cancellation ([912](https://github.com/databricks/dbt-databricks/pull/912))

## dbt-databricks 1.9.4 (Jan 30, 2025)

### Under the Hood

- Pinned the python sql connector to 3.6.0 as a temporary measure while we investigate failure to wait for cluster start

## dbt-databricks 1.9.3

Yanked due to being published with the incorrect bits

## dbt-databricks 1.9.2 (Jan 21, 2025)

### Features

- Update snapshot materialization to support new snapshot features ([904](https://github.com/databricks/dbt-databricks/pull/904))

### Under the Hood

- Refactor global state reading ([888](https://github.com/databricks/dbt-databricks/pull/888))
- Switch to relation.render() for string interpolation ([903](https://github.com/databricks/dbt-databricks/pull/903))
- Ensure retry defaults for PySQL ([907](https://github.com/databricks/dbt-databricks/pull/907))

## dbt-databricks 1.9.1 (December 16, 2024)

### Features

- Merge strategy now supports the `update set ...` action with the explicit list of updates for `when not matched by source` ([866](https://github.com/databricks/dbt-databricks/pull/866)) (thanks @mi-volodin).

### Under the Hood

- Removed pins for pandas and pydantic to ease user burdens ([874](https://github.com/databricks/dbt-databricks/pull/874))
- Add more relation types to make codegen happy ([875](https://github.com/databricks/dbt-databricks/pull/875))
- add UP ruleset ([865](https://github.com/databricks/dbt-databricks/pull/865))

## dbt-databricks 1.9.0 (December 9, 2024)

### Features

- Add config for generating unique tmp table names for enabling parralel merge (thanks @huangxingyi-git!) ([854](https://github.com/databricks/dbt-databricks/pull/854))
- Add support for serverless job clusters on python models ([706](https://github.com/databricks/dbt-databricks/pull/706))
- Add 'user_folder_for_python' behavior to switch writing python model notebooks to the user's folder ([835](https://github.com/databricks/dbt-databricks/pull/835))
- Merge capabilities are extended ([739](https://github.com/databricks/dbt-databricks/pull/739)) to include the support for the following features (thanks @mi-volodin):
  - `with schema evolution` clause (requires Databricks Runtime 15.2 or above);
  - `when not matched by source` clause, only for `delete` action
  - `matched`, `not matched` and `not matched by source` condition clauses;
  - custom aliases for source and target tables can be specified and used in condition clauses;
  - `matched` and `not matched` steps can now be skipped;
- Allow for the use of custom constraints, using the `custom` constraint type with an `expression` as the constraint (thanks @roydobbe). ([792](https://github.com/databricks/dbt-databricks/pull/792))
- Add "use_info_schema_for_columns" behavior flag to turn on use of information_schema to get column info where possible. This may have more latency but will not truncate complex data types the way that 'describe' can. ([808](https://github.com/databricks/dbt-databricks/pull/808))
- Add support for table_format: iceberg. This uses UniForm under the hood to provide iceberg compatibility for tables or incrementals. ([815](https://github.com/databricks/dbt-databricks/pull/815))
- Add `include_full_name_in_path` config boolean for external locations. This writes tables to {location_root}/{catalog}/{schema}/{table} ([823](https://github.com/databricks/dbt-databricks/pull/823))
- Add a new `workflow_job` submission method for python, which creates a long-lived Databricks Workflow instead of a one-time run (thanks @kdazzle!) ([762](https://github.com/databricks/dbt-databricks/pull/762))
- Allow for additional options to be passed to the Databricks Job API when using other python submission methods. For example, enable email_notifications (thanks @kdazzle!) ([762](https://github.com/databricks/dbt-databricks/pull/762))
- Support microbatch incremental strategy using replace_where ([825](https://github.com/databricks/dbt-databricks/pull/825))

### Fixes

- Replace array indexing with 'get' in split_part so as not to raise exception when indexing beyond bounds ([839](https://github.com/databricks/dbt-databricks/pull/839))
- Set queue enabled for Python notebook jobs ([856](https://github.com/databricks/dbt-databricks/pull/856))
- Ensure columns that are added get backticked ([859](https://github.com/databricks/dbt-databricks/pull/859))

### Under the Hood

- Significant refactoring and increased testing of python_submissions ([830](https://github.com/databricks/dbt-databricks/pull/830))
- Fix places where we were not properly closing cursors, and other test warnings ([713](https://github.com/databricks/dbt-databricks/pull/713))
- Drop support for Python 3.8 ([713](https://github.com/databricks/dbt-databricks/pull/713))
- Upgrade databricks-sql-connector dependency to 3.5.0 ([833](https://github.com/databricks/dbt-databricks/pull/833))
- Prepare for python typing deprecations ([837](https://github.com/databricks/dbt-databricks/pull/837))
- Fix behavior flag use in init of DatabricksAdapter (thanks @VersusFacit!) ([836](https://github.com/databricks/dbt-databricks/pull/836))
- Restrict pydantic to V1 per dbt Labs' request ([843](https://github.com/databricks/dbt-databricks/pull/843))
- Switching to Ruff for formatting and linting ([847](https://github.com/databricks/dbt-databricks/pull/847))
- Refactoring location of DLT polling code ([849](https://github.com/databricks/dbt-databricks/pull/849))
- Switching to Hatch and pyproject.toml for project config ([853](https://github.com/databricks/dbt-databricks/pull/853))

## dbt-databricks 1.8.7 (October 10, 2024)

### Features

- Add config for generating unique tmp table names for enabling parralel replace-where (thanks @huangxingyi-git!) ([811](https://github.com/databricks/dbt-databricks/pull/811))

### Fixes

- Stop setting cluster by to None. If you want to drop liquid clustering, you will need to full-refresh ([806]https://github.com/databricks/dbt-databricks/pull/806)
- Don't define table properties on snapshot staging views (thanks @jelmerk!) ([820](https://github.com/databricks/dbt-databricks/pull/820))

## dbt-databricks 1.8.6 (September 18, 2024)

### Fixes

- Persist table comments for incremental models, snapshots and dbt clone (thanks @henlue!) ([750](https://github.com/databricks/dbt-databricks/pull/750))
- Add relation identifier (i.e. table name) in auto generated constraint names, also adding the statement of table list for foreign keys (thanks @elca-anh!) ([774](https://github.com/databricks/dbt-databricks/pull/774))
- Update tblproperties on incremental runs. Note: only adds/edits. Deletes are too risky/complex for now ([765](https://github.com/databricks/dbt-databricks/pull/765))
- Update default scope/redirect Url for OAuth U2M, so with default OAuth app user can run python models ([776](https://github.com/databricks/dbt-databricks/pull/776))
- Fix foreign key constraints by switching from `parent` to `to` and `parent_columns` to `to_columns` ([789](https://github.com/databricks/dbt-databricks/pull/789))
- Now handles external shallow clones without blowing up ([795](https://github.com/databricks/dbt-databricks/pull/795))

## dbt-databricks 1.8.5 (August 6, 2024)

### Fixes

- Alter column statements are now done before the alter table statement (thanks @frankivo!). ([731](https://github.com/databricks/dbt-databricks/pull/731))
- Always use lower case when gathering metadata (since objects are stored internally as lower case regardless of how we create them) ([742](https://github.com/databricks/dbt-databricks/pull/742))
- Persist table comments for python models ([743](https://github.com/databricks/dbt-databricks/pull/743))
- Stop cursor destructor warnings ([744](https://github.com/databricks/dbt-databricks/pull/744))
- Race condition on cluster creation. (thanks @jurasan!) ([751](https://github.com/databricks/dbt-databricks/pull/751))

## dbt-databricks 1.8.4 (July 17, 2024)

### Fixes

- Fix `dbt seed` command failing for a seed file when the columns for that seed file were partially defined in the properties file. (thanks @kass-artur!) ([724](https://github.com/databricks/dbt-databricks/pull/724))
- Add more tblproperties to be ignored with MV/ST ([736](https://github.com/databricks/dbt-databricks/pull/736))

### Under the Hood

- Readd the External relation type for compliance with adapter expectations ([728](https://github.com/databricks/dbt-databricks/pull/728))

## dbt-databricks 1.8.3 (June 25, 2024)

### Fixes

- Fix missing catalog name in one of the metadata gathering calls ([714](https://github.com/databricks/dbt-databricks/pull/714))

## dbt-databricks 1.8.2 (June 24, 2024)

### Fixes

- Undo the removal of spark.sql.sources.partitionOverwriteMode = DYNAMIC ([688](https://github.com/databricks/dbt-databricks/pull/688))
- Set spark.sql.sources.partitionOverwriteMode = STATIC on --full-refresh to ensure existing rows are removed ([697](https://github.com/databricks/dbt-databricks/pull/697))
- Migrate to using system.information_schema to fix issue with catalog renames ([692](https://github.com/databricks/dbt-databricks/pull/692))
- Cancel python jobs when dbt operation is canceled (thanks @gaoshihang for kicking this off!) ([693](https://github.com/databricks/dbt-databricks/pull/693))
- Fix the default redirect_url and scopes of the client `dbt-databricks` ([704](https://github.com/databricks/dbt-databricks/pull/704))

### Under the Hood

- Reduce severity of logging when expected 24 hour token expiration for Azure SPA (thanks @thijs-nijhuis!) ([699](https://github.com/databricks/dbt-databricks/pull/699))
- Migrate remaining unit tests off of unittest.TestCase ([701](https://github.com/databricks/dbt-databricks/pull/701))

## dbt-databricks 1.8.1 (May 29, 2024)

### Features

- Support Liquid Clustering for python models ([663](https://github.com/databricks/dbt-databricks/pull/663))
- Update Liquid Clustering columns on is_incremental runs ([686](https://github.com/databricks/dbt-databricks/pull/686))

### Fixes

- Rerunning seed with external location + persist_doc now more resilient ([662](https://github.com/databricks/dbt-databricks/pull/662))
- Fix issue with running while a refresh is in progress with MV/ST ([674](https://github.com/databricks/dbt-databricks/pull/674))
- Fix issue with running a refresh with MV/ST that need names to be escaped ([674](https://github.com/databricks/dbt-databricks/pull/674))

### Under the Hood

- Delay loading of agate library to improve startup (thanks @dwreeves for getting this started!) ([661](https://github.com/databricks/dbt-databricks/pull/661))
- Updating to dbt-adapters~=1.2.0 ([683](https://github.com/databricks/dbt-databricks/pull/683))

## dbt-databricks 1.8.0 (May 23, 2024)

### Features

- Support `on_config_change` for materialized views, expand the supported config options ([536](https://github.com/databricks/dbt-databricks/pull/536)))
- Support `on_config_change` for streaming tables, expand the supported config options ([569](https://github.com/databricks/dbt-databricks/pull/569)))
- Support Databricks tags for tables/views/incrementals ([631](https://github.com/databricks/dbt-databricks/pull/631))

### Under the Hood

- Upgrade databricks-sql-connector to 3.1.0 ([593](https://github.com/databricks/dbt-databricks/pull/593))
- Migrate to decoupled architecture ([596](https://github.com/databricks/dbt-databricks/pull/596))
- Finish migrating integration tests ([623](https://github.com/databricks/dbt-databricks/pull/623))
- Streamline the process of determining materialization types ([655](https://github.com/databricks/dbt-databricks/pull/655))
- Improve catalog performance by getting column description from project for UC ([658](https://github.com/databricks/dbt-databricks/pull/658))

## dbt-databricks 1.7.16 (May 21, 2024)

### Fixes

- Fix the issue that 1.7.15 was intended to fix (conn not initialized exception) ([671](https://github.com/databricks/dbt-databricks/pull/671))

## dbt-databricks 1.7.15 (May 16, 2024)

### Fixes

- Give sensible logs when connection errors ([666](https://github.com/databricks/dbt-databricks/pull/666))

## dbt-databricks 1.7.14 (May 1, 2024)

### Fixes

- Auth headers should now evaluate at call time ([648](https://github.com/databricks/dbt-databricks/pull/648))
- User-configurable OAuth Scopes (currently limited to AWS) (thanks @stevenayers!) ([641](https://github.com/databricks/dbt-databricks/pull/641))

### Under the hood

- Reduce default idle limit for connection reuse to 60s and start organizing event logging ([648](https://github.com/databricks/dbt-databricks/pull/648))

## dbt-databricks 1.7.13 (April 8, 2024)

### Features

- Apply tblproperties to python models (using alter table) ([633](https://github.com/databricks/dbt-databricks/pull/633))
- Make OAuth redirect url configurable (thanks @johnsequeira-paradigm for the inspiration!) ([635]https://github.com/databricks/dbt-databricks/pull/635)

### Fixes

- Up default socket timeout to 10 minutes

## dbt-databricks 1.7.11 (Mar 26, 2024)

### Fixes

- For HMS, ref all doc comments from dbt project due to poor performance retrieving them from Databricks ([618](https://github.com/databricks/dbt-databricks/pull/618))

## dbt-databricks 1.7.10 (Mar 19, 2024)

### Fixes

- Fix a corner case for insert into where NULL should be DEFAULT ([607](https://github.com/databricks/dbt-databricks/pull/607))
- Fixed integration tests that were leaving behind schemas after running ([613](https://github.com/databricks/dbt-databricks/pull/613))
- Fix performance issue associated with persist docs by turning off incremental catalog generation (thanks @mikealfare!) ([615](https://github.com/databricks/dbt-databricks/pull/615))
- Pin protobuf to < 5 to stop incompatibility breaks ([616](https://github.com/databricks/dbt-databricks/pull/616))

## dbt-databricks 1.7.9 (Mar 5, 2024)

### Fixes

- Fix for U2M flow on windows (sharding long passwords) (thanks @thijs-nijhuis-shell!) ([597](https://github.com/databricks/dbt-databricks/pull/597))
- Fix regression in incremental behavior, and align more with dbt-core expectations ([604](https://github.com/databricks/dbt-databricks/pull/604))
- Don't fail for unknown types when listing schema ([600](https://github.com/databricks/dbt-databricks/pull/600))

## dbt-databricks 1.7.8 (Feb 22, 2024)

### Fixes

- Fixed the behavior of the incremental schema change ignore option to properly handle the scenario when columns are dropped (thanks @case-k-git!) ([580](https://github.com/databricks/dbt-databricks/pull/580))
- Fixed export of saved queries (thanks @peterallenwebb!) ([588](https://github.com/databricks/dbt-databricks/pull/588))
- Properly match against null for merging matching rows ([590](https://github.com/databricks/dbt-databricks/pull/590))

## dbt-databricks 1.7.7 (Feb 6, 2024)

### Fixes

- Rollback databricks-sql-connector to 2.9.3 to actually fix connection timeout issue ([578](https://github.com/databricks/dbt-databricks/pull/578))

## dbt-databricks 1.7.6 (Feb 6, 2024)

Skipped due to incorrect files in deployed package

## dbt-databricks 1.7.5 (Jan 30, 2024) (Pulled due to poor SQL Warehouse connection behavior)

### Fixes

- Pin databricks sdk to 0.17.0 to fix connection timeout issue ([571](https://github.com/databricks/dbt-databricks/pull/571))

## dbt-databricks 1.7.4 (Jan 24, 2024) (Pulled due to poor SQL Warehouse connection behavior)

### Fixes

- Added python model specific connection handling to prevent using invalid sessions ([547](https://github.com/databricks/dbt-databricks/pull/547))
- Allow schema to be specified in testing (thanks @case-k-git!) ([538](https://github.com/databricks/dbt-databricks/pull/538))
- Fix dbt incremental_strategy behavior by fixing schema table existing check (thanks @case-k-git!) ([530](https://github.com/databricks/dbt-databricks/pull/530))
- Fixed bug that was causing streaming tables to be dropped and recreated instead of refreshed. ([552](https://github.com/databricks/dbt-databricks/pull/552))
- Fixed Hive performance regression by streamlining materialization type acquisition ([557](https://github.com/databricks/dbt-databricks/pull/557))
- Fix: Python models authentication could be overridden by a `.netrc` file in the user's home directory ([338](https://github.com/databricks/dbt-databricks/pull/338))
- Fix: MV/ST REST api authentication could be overriden by a `.netrc` file in the user's home directory ([555](https://github.com/databricks/dbt-databricks/pull/555))
- Show details in connection errors ([562](https://github.com/databricks/dbt-databricks/pull/562))
- Updated connection debugging logging and setting connection last used time on session open.([565](https://github.com/databricks/dbt-databricks/pull/565))

### Under the Hood

- Adding retries around API calls in python model submission ([549](https://github.com/databricks/dbt-databricks/pull/549))
- Upgrade to databricks-sql-connector 3.0.0 ([554](https://github.com/databricks/dbt-databricks/pull/554))
- Pinning pandas to < 2.2.0 to keep from breaking multiple tests ([564](https://github.com/databricks/dbt-databricks/pull/554))

## dbt-databricks 1.7.3 (Dec 12, 2023)

### Fixes

- Fix for issue where we were invoking create schema or not exists when the schema already exists (leading to permission issue) ([529](https://github.com/databricks/dbt-databricks/pull/529))
- Fix for issue where we never reused connections ([517](https://github.com/databricks/dbt-databricks/pull/517))

### Under the Hood

- Refactor macro tests to be more usable ([524](https://github.com/databricks/dbt-databricks/pull/524))

## dbt-databricks 1.7.2 (Nov 30, 2023)

### Features

- Adding capability to specify compute on a per model basis ([488](https://github.com/databricks/dbt-databricks/pull/488))
- Selectively persist column docs that have changed between runs of incremental ([513](https://github.com/databricks/dbt-databricks/pull/513))
- Enabling access control list for job runs (thanks @srggrs!)([518](https://github.com/databricks/dbt-databricks/pull/518))
- Allow persisting of column comments on views and retrieving comments for docs on Hive ([519](https://github.com/databricks/dbt-databricks/pull/519))

## dbt-databricks 1.7.1 (Nov 13, 2023)

### Under the Hood

- Another attempt to improve catalog gathering performance ([503](https://github.com/databricks/dbt-databricks/pull/503))

## dbt-databricks 1.7.0 (November 9, 2023)

### Features

- Added support for getting info only on specified relations to improve performance of gathering metadata ([486](https://github.com/databricks/dbt-databricks/pull/486)), also (with generous help from from @mikealfare) ([499](https://github.com/databricks/dbt-databricks/pull/499))
- Added support for getting freshness from metadata ([481](https://github.com/databricks/dbt-databricks/pull/481))

### Fixes

- Node info now gets added to SQLQuery event (thanks @davidharting!) ([494](https://github.com/databricks/dbt-databricks/pull/494))
- Compatibility with dbt-spark and dbt-core 1.7.1 ([499](https://github.com/databricks/dbt-databricks/pull/499))

### Under the Hood

- Added required adapter tests to ensure compatibility with 1.7.0 ([487](https://github.com/databricks/dbt-databricks/pull/487))
- Improved large seed performance by not casting every value (thanks @nrichards17!) ([493](https://github.com/databricks/dbt-databricks/pull/493)). Note: for `file_format="parquet"` we still need to cast.

## dbt-databricks 1.7.0rc1 (October 13, 2023)

### Fixes

- Fixed a bug where setting a primary key constraint before a null constraint would fail by ensuring null constraints happen first ([479](https://github.com/databricks/dbt-databricks/pull/479))
- Foreign key constraints now work with dbt's constraint structure ([479](https://github.com/databricks/dbt-databricks/pull/479))

### Under the Hood

- Compatibility with dbt-spark 1.7.0rc1 ([479](https://github.com/databricks/dbt-databricks/pull/479))

## dbt-databricks 1.6.6 (October 9, 2023)

### Fixes

- Optimize now runs after creating / updating liquid clustering tables ([463](https://github.com/databricks/dbt-databricks/pull/463))
- Fixing an issue where the new python library install from index behavior breaks users who were already customizing their installs ([472](https://github.com/databricks/dbt-databricks/pull/472))

### Under the Hood

- fix Pylance import errors (thanks @dataders) ([471](https://github.com/databricks/dbt-databricks/pull/471))

## dbt-databricks 1.6.5 (September 26, 2023)

### Features

- When installing python libraries onto clusters, you can now specify an index_url (Thanks @casperdamen123) ([367](https://github.com/databricks/dbt-databricks/pull/367))
- Log job run information such as run_id when submitting Python jobs to databricks (Thanks @jeffrey-harrison) ([#454](https://github.com/databricks/dbt-databricks/pull/454))

### Fixes

- Node info now gets added to SQLQueryStatus (Thanks @colin-rogers-dbt) ([453](https://github.com/databricks/dbt-databricks/pull/453))
- Fixing python model compatibility with newer DBRs ([459](https://github.com/databricks/dbt-databricks/pull/459))
- Updated the Databricks SDK dependency so as to prevent reliance on an insecure version of requests ([460](https://github.com/databricks/dbt-databricks/pull/460))
- Update logic around submitting python jobs so that if the cluster is already starting, just wait for it to start rather than failing ([461](https://github.com/databricks/dbt-databricks/pull/461))

## dbt-databricks 1.6.4 (September 14, 2023)

### Fixes

- Fixed an issue with AWS OAuth M2M flow ([#445](https://github.com/databricks/dbt-databricks/pull/445))
- Fixed an issue where every table in hive_metastore would get described ([#446](https://github.com/databricks/dbt-databricks/pull/446))

## dbt-databricks 1.6.3 (September 8, 2023)

### Fixes

- Improved legibility of python stack traces ([#434](https://github.com/databricks/dbt-databricks/pull/434)).
- Add `fetchmany`, resolves #408 (Thanks @NodeJSmith) ([#409](https://github.com/databricks/dbt-databricks/pull/409))
- Improved legibility of python stack traces ([#434](https://github.com/databricks/dbt-databricks/pull/434))
- Update our Databricks Workflow README to make clear that jobs clusters are not supported targets ([#436](https://github.com/databricks/dbt-databricks/pull/436))
- Relaxed the constraint on databricks-sql-connector to allow newer versions ([#436](https://github.com/databricks/dbt-databricks/pull/436))
- Streamlined sql connector output in dbt.log ([#437](https://github.com/databricks/dbt-databricks/pull/437))

### Under the hood

- Switch to running integration tests with OAuth ([#436](https://github.com/databricks/dbt-databricks/pull/436))

## dbt-databricks 1.6.2 (August 29, 2023)

### Features

- Follow up: re-implement fix for issue where the show tables extended command is limited to 2048 characters. ([#326](https://github.com/databricks/dbt-databricks/pull/326)). Set `DBT_DESCRIBE_TABLE_2048_CHAR_BYPASS` to `true` to enable this behaviour.
- Add `liquid_clustered_by` config to enable Liquid Clustering for Delta-based dbt models (Thanks @ammarchalifah) ([#398](https://github.com/databricks/dbt-databricks/pull/398)).

### Under the hood

- Dropping the databricks_sql_endpoint test profile as not truly testing different behavior than databricks_uc_sql_endpoint profile ([#417](https://github.com/databricks/dbt-databricks/pull/417))
- Improve testing of python model support so that we can package the new config options in this release ([#421](https://github.com/databricks/dbt-databricks/pull/421))

## dbt-databricks 1.6.1 (August 2, 2023)

### Fixes

- Revert change from #326 as it breaks DESCRIBE table in cases where the dbt API key does not have access to all tables in the schema

## dbt-databricks 1.6.0 (August 2, 2023)

### Features

- Support for dbt-core==1.6
- Added support for materialized_view and streaming_table materializations
- Support [dbt clone operation](https://github.com/databricks/dbt-databricks/pull/397)
- Support new dbt `limit` command-line flag

### Fixes

- Fix issue where the show tables extended command is limited to 2048 characters. ([#326](https://github.com/databricks/dbt-databricks/pull/326))
- Extend python model support to cover the same config options as SQL ([#379](https://github.com/databricks/dbt-databricks/pull/379))

### Other

- Drop support for Python 3.7
- Support for revamped `dbt debug`

## dbt-databricks 1.5.5 (July 7, 2023)

### Fixes

- Fixed issue where starting a terminated cluster in the python path would never return

### Features

- Include log events from databricks-sql-connector in dbt logging output.
- Adapter now populates the `query_id` field in `run_results.json` with Query History API query ID.

## dbt-databricks 1.5.4 (June 9, 2023)

### Features

- Added support for model contracts ([#336](https://github.com/databricks/dbt-databricks/pull/336))

## dbt-databricks 1.5.3 (June 8, 2023)

### Fixes

- Pins dependencies to minor versions
- Sets default socket timeout to 180s

## dbt-databricks 1.5.2 (May 17, 2023)

### Fixes

- Sets databricks sdk dependency to 0.1.6 to avoid SDK breaking changes

## dbt-databricks 1.5.1 (May 9, 2023)

### Fixes

- Add explicit dependency to protobuf >4 to work around dbt-core issue

## dbt-databricks 1.5.0 (May 2, 2023)

### Features

- Added support for OAuth (SSO and client credentials) ([#327](https://github.com/databricks/dbt-databricks/pull/327))

### Fixes

- Fix integration tests ([#316](https://github.com/databricks/dbt-databricks/pull/316))

### Dependencies

- Updated dbt-spark from >=1.4.1 to >= 1.5.0 ([#316](https://github.com/databricks/dbt-databricks/pull/316))

### Under the hood

- Throw an error if a model has an enforced contract. ([#322](https://github.com/databricks/dbt-databricks/pull/322))

## dbt-databricks 1.4.3 (April 19, 2023)

### Fixes

- fix database not found error matching ([#281](https://github.com/databricks/dbt-databricks/pull/281))
- Auto start cluster for Python models ([#306](https://github.com/databricks/dbt-databricks/pull/306))
- databricks-sql-connector to 2.5.0 ([#311](https://github.com/databricks/dbt-databricks/pull/311))

### Features

- Adding replace_where incremental strategy ([#293](https://github.com/databricks/dbt-databricks/pull/293)) ([#310](https://github.com/databricks/dbt-databricks/pull/310))
- [feat] Support ZORDER as a model config ([#292](https://github.com/databricks/dbt-databricks/pull/293)) ([#297](https://github.com/databricks/dbt-databricks/pull/297))

### Dependencies

- Added keyring>=23.13.0 for oauth token cache
- Added databricks-sdk>=0.1.1 for oauth flows
- Updated databricks-sql-connector from >=2.4.0 to >= 2.5.0

### Under the hood

Throw an error if a model has an enforced contract. ([#322](https://github.com/databricks/dbt-databricks/pull/322))

## dbt-databricks 1.4.2 (February 17, 2023)

### Fixes

- Fix test_grants to use the error class to check the error. ([#273](https://github.com/databricks/dbt-databricks/pull/273))
- Raise exception on unexpected error of list relations ([#270](https://github.com/databricks/dbt-databricks/pull/270))

## dbt-databricks 1.4.1 (January 31, 2023)

### Fixes

- Ignore case sensitivity in relation matches method. ([#265](https://github.com/databricks/dbt-databricks/pull/265))

## dbt-databricks 1.4.0 (January 25, 2023)

### Breaking changes

- Raise an exception when schema contains '.'. ([#222](https://github.com/databricks/dbt-databricks/pull/222))
  - Containing a catalog in `schema` is not allowed anymore.
  - Need to explicitly use `catalog` instead.

### Features

- Support Python 3.11 ([#233](https://github.com/databricks/dbt-databricks/pull/233))
- Support `incremental_predicates` ([#161](https://github.com/databricks/dbt-databricks/pull/161))
- Apply connection retry refactor, add defaults with exponential backoff ([#137](https://github.com/databricks/dbt-databricks/pull/137))
- Quote by Default ([#241](https://github.com/databricks/dbt-databricks/pull/241))
- Avoid show table extended command. ([#231](https://github.com/databricks/dbt-databricks/pull/231))
- Use show table extended with table name list for get_catalog. ([#237](https://github.com/databricks/dbt-databricks/pull/237))
- Add support for a glob pattern in the databricks_copy_into macro ([#259](https://github.com/databricks/dbt-databricks/pull/259))

## dbt-databricks 1.3.2 (November 9, 2022)

### Fixes

- Fix copy into macro when passing `expression_list`. ([#223](https://github.com/databricks/dbt-databricks/pull/223))
- Partially revert to fix the case where schema config contains uppercase letters. ([#224](https://github.com/databricks/dbt-databricks/pull/224))

## dbt-databricks 1.3.1 (November 1, 2022)

### Under the hood

- Show and log a warning when schema contains '.'. ([#221](https://github.com/databricks/dbt-databricks/pull/221))

## dbt-databricks 1.3.0 (October 14, 2022)

### Features

- Support python model through run command API, currently supported materializations are table and incremental. ([dbt-labs/dbt-spark#377](https://github.com/dbt-labs/dbt-spark/pull/377), [#126](https://github.com/databricks/dbt-databricks/pull/126))
- Enable Pandas and Pandas-on-Spark DataFrames for dbt python models ([dbt-labs/dbt-spark#469](https://github.com/dbt-labs/dbt-spark/pull/469), [#181](https://github.com/databricks/dbt-databricks/pull/181))
- Support job cluster in notebook submission method ([dbt-labs/dbt-spark#467](https://github.com/dbt-labs/dbt-spark/pull/467), [#194](https://github.com/databricks/dbt-databricks/pull/194))
  - In `all_purpose_cluster` submission method, a config `http_path` can be specified in Python model config to switch the cluster where Python model runs.
    ```py
    def model(dbt, _):
        dbt.config(
            materialized='table',
            http_path='...'
        )
        ...
    ```
- Use builtin timestampadd and timestampdiff functions for dateadd/datediff macros if available ([#185](https://github.com/databricks/dbt-databricks/pull/185))
- Implement testing for a test for various Python models ([#189](https://github.com/databricks/dbt-databricks/pull/189))
- Implement testing for `type_boolean` in Databricks ([dbt-labs/dbt-spark#471](https://github.com/dbt-labs/dbt-spark/pull/471), [#188](https://github.com/databricks/dbt-databricks/pull/188))
- Add a macro to support [COPY INTO](https://docs.databricks.com/spark/latest/spark-sql/language-manual/delta-copy-into.html) ([#190](https://github.com/databricks/dbt-databricks/pull/190))

### Under the hood

- Apply "Initial refactoring of incremental materialization" ([#148](https://github.com/databricks/dbt-databricks/pull/148))
  - Now dbt-databricks uses `adapter.get_incremental_strategy_macro` instead of `dbt_spark_get_incremental_sql` macro to dispatch the incremental strategy macro. The overwritten `dbt_spark_get_incremental_sql` macro will not work anymore.
- Better interface for python submission ([dbt-labs/dbt-spark#452](https://github.com/dbt-labs/dbt-spark/pull/452), [#178](https://github.com/databricks/dbt-databricks/pull/178))

## dbt-databricks 1.2.3 (September 26, 2022)

### Fixes

- Fix cancellation ([#173](https://github.com/databricks/dbt-databricks/pull/173))
- `http_headers` should be dict in the profile ([#174](https://github.com/databricks/dbt-databricks/pull/174))

## dbt-databricks 1.2.2 (September 8, 2022)

### Fixes

- Data is duplicated on reloading seeds that are using an external table ([#114](https://github.com/databricks/dbt-databricks/issues/114), [#149](https://github.com/databricks/dbt-databricks/issues/149))

### Under the hood

- Explicitly close cursors ([#163](https://github.com/databricks/dbt-databricks/pull/163))
- Upgrade databricks-sql-connector to 2.0.5 ([#166](https://github.com/databricks/dbt-databricks/pull/166))
- Embed dbt-databricks and databricks-sql-connector versions to SQL comments ([#167](https://github.com/databricks/dbt-databricks/pull/167))

## dbt-databricks 1.2.1 (August 24, 2022)

### Features

- Support Python 3.10 ([#158](https://github.com/databricks/dbt-databricks/pull/158))

## dbt-databricks 1.2.0 (August 16, 2022)

### Features

- Add grants to materializations ([dbt-labs/dbt-spark#366](https://github.com/dbt-labs/dbt-spark/issues/366), [dbt-labs/dbt-spark#381](https://github.com/dbt-labs/dbt-spark/pull/381))
- Add `connection_parameters` for databricks-sql-connector connection parameters ([#135](https://github.com/databricks/dbt-databricks/pull/135))
  - This can be used to customize the connection by setting additional parameters.
  - The full parameters are listed at [Databricks SQL Connector for Python](https://docs.databricks.com/dev-tools/python-sql-connector.html#connect-method).
  - Currently, the following parameters are reserved for `dbt-databricks`. Please use the normal credential settings instead.
    - server_hostname
    - http_path
    - access_token
    - session_configuration
    - catalog
    - schema

### Fixes

- Incremental materialization updated to not drop table first if full refresh for delta lake format, as it already runs _create or replace table_ ([dbt-labs/dbt-spark#286](https://github.com/dbt-labs/dbt-spark/issues/286), [dbt-labs/dbt-spark#287](https://github.com/dbt-labs/dbt-spark/pull/287))

### Under the hood

- Update `SparkColumn.numeric_type` to return `decimal` instead of `numeric`, since SparkSQL exclusively supports the former ([dbt-labs/dbt-spark#380](https://github.com/dbt-labs/dbt-spark/pull/380))
- Make minimal changes to support dbt Core incremental materialization refactor ([dbt-labs/dbt-spark#402](https://github.com/dbt-labs/dbt-spark/issue/402), [dbt-labs/dbt-spark#394](httpe://github.com/dbt-labs/dbt-spark/pull/394), [#136](https://github.com/databricks/dbt-databricks/pull/136))
- Add new basic tests `TestDocsGenerateDatabricks` and `TestDocsGenReferencesDatabricks` ([#134](https://github.com/databricks/dbt-databricks/pull/134))
- Set upper bound for `databricks-sql-connector` when Python 3.10 ([#154](https://github.com/databricks/dbt-databricks/pull/154))
  - Note that `databricks-sql-connector` does not officially support Python 3.10 yet.

### Contributors

- [@grindheim](https://github.com/grindheim) ([dbt-labs/dbt-spark#287](https://github.com/dbt-labs/dbt-spark/pull/287/))

## dbt-databricks 1.1.1 (July 19, 2022)

### Features

- Support for Databricks CATALOG as a DATABASE in DBT compilations ([#95](https://github.com/databricks/dbt-databricks/issues/95), [#89](https://github.com/databricks/dbt-databricks/pull/89), [#94](https://github.com/databricks/dbt-databricks/pull/94), [#105](https://github.com/databricks/dbt-databricks/pull/105))
  - Setting an initial catalog with `session_properties` is deprecated and will not work in the future release. Please use `catalog` or `database` to set the initial catalog.
  - When using catalog, `spark_build_snapshot_staging_table` macro will not be used. If trying to override the macro, `databricks_build_snapshot_staging_table` should be overridden instead.

### Fixes

- Block taking jinja2.runtime.Undefined into DatabricksAdapter ([#98](https://github.com/databricks/dbt-databricks/pull/98))
- Avoid using Cursor.schema API when database is None ([#100](https://github.com/databricks/dbt-databricks/pull/100))

### Under the hood

- Drop databricks-sql-connector 1.0 ([#108](https://github.com/databricks/dbt-databricks/pull/108))

## dbt-databricks 1.1.0 (May 11, 2022)

### Features

- Add support for [Delta constraints](https://docs.databricks.com/delta/delta-constraints.html) ([#71](https://github.com/databricks/dbt-databricks/pull/71))

### Under the hood

- Port testing framework changes from [dbt-labs/dbt-spark#299](https://github.com/dbt-labs/dbt-spark/pull/299) and [dbt-labs/dbt-spark#314](https://github.com/dbt-labs/dbt-spark/pull/314) ([#70](https://github.com/databricks/dbt-databricks/pull/70))

## dbt-databricks 1.0.3 (April 26, 2022)

### Fixes

- Make internal macros use macro dispatch pattern ([#72](https://github.com/databricks/dbt-databricks/pull/72))

## dbt-databricks 1.0.2 (March 31, 2022)

### Features

- Support for setting table properties as part of a model configuration ([#33](https://github.com/databricks/dbt-databricks/issues/33), [#49](https://github.com/databricks/dbt-databricks/pull/49))
- Get the session_properties map to work ([#57](https://github.com/databricks/dbt-databricks/pull/57))
- Bump up databricks-sql-connector to 1.0.1 and use the Cursor APIs ([#50](https://github.com/databricks/dbt-databricks/pull/50))

## dbt-databricks 1.0.1 (February 8, 2022)

### Features

- Inherit from dbt-spark for backward compatibility with spark-utils and other dbt packages ([#32](https://github.com/databricks/dbt-databricks/issues/32), [#35](https://github.com/databricks/dbt-databricks/pull/35))
- Add SQL Endpoint specific integration tests ([#45](https://github.com/databricks/dbt-databricks/pull/45), [#46](https://github.com/databricks/dbt-databricks/pull/46))

### Fixes

- Close the connection properly ([#34](https://github.com/databricks/dbt-databricks/issues/34), [#37](https://github.com/databricks/dbt-databricks/pull/37))

## dbt-databricks 1.0.0 (December 6, 2021)

### Features

- Make the connection use databricks-sql-connector ([#3](https://github.com/databricks/dbt-databricks/pull/3), [#7](https://github.com/databricks/dbt-databricks/pull/7))
- Make the default file format 'delta' ([#14](https://github.com/databricks/dbt-databricks/pull/14), [#16](https://github.com/databricks/dbt-databricks/pull/16))
- Make the default incremental strategy 'merge' ([#23](https://github.com/databricks/dbt-databricks/pull/23))
- Remove unnecessary stack trace ([#10](https://github.com/databricks/dbt-databricks/pull/10))

## dbt-spark 1.0.0 (December 3, 2021)

### Fixes

- Incremental materialization corrected to respect `full_refresh` config, by using `should_full_refresh()` macro ([#260](https://github.com/dbt-labs/dbt-spark/issues/260), [#262](https://github.com/dbt-labs/dbt-spark/pull/262/))

### Contributors

- [@grindheim](https://github.com/grindheim) ([#262](https://github.com/dbt-labs/dbt-spark/pull/262/))

## dbt-spark 1.0.0rc2 (November 24, 2021)

### Features

- Add support for Apache Hudi (hudi file format) which supports incremental merge strategies ([#187](https://github.com/dbt-labs/dbt-spark/issues/187), [#210](https://github.com/dbt-labs/dbt-spark/pull/210))

### Under the hood

- Refactor seed macros: remove duplicated code from dbt-core, and provide clearer logging of SQL parameters that differ by connection method ([#249](https://github.com/dbt-labs/dbt-spark/issues/249), [#250](https://github.com/dbt-labs/dbt-snowflake/pull/250))
- Replace `sample_profiles.yml` with `profile_template.yml`, for use with new `dbt init` ([#247](https://github.com/dbt-labs/dbt-spark/pull/247))

### Contributors

- [@vingov](https://github.com/vingov) ([#210](https://github.com/dbt-labs/dbt-spark/pull/210))

## dbt-spark 1.0.0rc1 (November 10, 2021)

### Under the hood

- Remove official support for python 3.6, which is reaching end of life on December 23, 2021 ([dbt-core#4134](https://github.com/dbt-labs/dbt-core/issues/4134), [#253](https://github.com/dbt-labs/dbt-snowflake/pull/253))
- Add support for structured logging ([#251](https://github.com/dbt-labs/dbt-spark/pull/251))

## dbt-spark 0.21.1 (Release TBD)

## dbt-spark 0.21.1rc1 (November 3, 2021)

### Fixes

- Fix `--store-failures` for tests, by suppressing irrelevant error in `comment_clause()` macro ([#232](https://github.com/dbt-labs/dbt-spark/issues/232), [#233](https://github.com/dbt-labs/dbt-spark/pull/233))
- Add support for `on_schema_change` config in incremental models: `ignore`, `fail`, `append_new_columns`. For `sync_all_columns`, removing columns is not supported by Apache Spark or Delta Lake ([#198](https://github.com/dbt-labs/dbt-spark/issues/198), [#226](https://github.com/dbt-labs/dbt-spark/issues/226), [#229](https://github.com/dbt-labs/dbt-spark/pull/229))
- Add `persist_docs` call to incremental model ([#224](https://github.com/dbt-labs/dbt-spark/issues/224), [#234](https://github.com/dbt-labs/dbt-spark/pull/234))

### Contributors

- [@binhnefits](https://github.com/binhnefits) ([#234](https://github.com/dbt-labs/dbt-spark/pull/234))

## dbt-spark 0.21.0 (October 4, 2021)

### Fixes

- Enhanced get_columns_in_relation method to handle a bug in open source deltalake which doesnt return schema details in `show table extended in databasename like '*'` query output. This impacts dbt snapshots if file format is open source deltalake ([#207](https://github.com/dbt-labs/dbt-spark/pull/207))
- Parse properly columns when there are struct fields to avoid considering inner fields: Issue ([#202](https://github.com/dbt-labs/dbt-spark/issues/202))

### Under the hood

- Add `unique_field` to better understand adapter adoption in anonymous usage tracking ([#211](https://github.com/dbt-labs/dbt-spark/pull/211))

### Contributors

- [@harryharanb](https://github.com/harryharanb) ([#207](https://github.com/dbt-labs/dbt-spark/pull/207))
- [@SCouto](https://github.com/Scouto) ([#204](https://github.com/dbt-labs/dbt-spark/pull/204))

## dbt-spark 0.21.0b2 (August 20, 2021)

### Fixes

- Add pyodbc import error message to dbt.exceptions.RuntimeException to get more detailed information when running `dbt debug` ([#192](https://github.com/dbt-labs/dbt-spark/pull/192))
- Add support for ODBC Server Side Parameters, allowing options that need to be set with the `SET` statement to be used ([#201](https://github.com/dbt-labs/dbt-spark/pull/201))
- Add `retry_all` configuration setting to retry all connection issues, not just when the `_is_retryable_error` function determines ([#194](https://github.com/dbt-labs/dbt-spark/pull/194))

### Contributors

- [@JCZuurmond](https://github.com/JCZuurmond) ([#192](https://github.com/fishtown-analytics/dbt-spark/pull/192))
- [@jethron](https://github.com/jethron) ([#201](https://github.com/fishtown-analytics/dbt-spark/pull/201))
- [@gregingenii](https://github.com/gregingenii) ([#194](https://github.com/dbt-labs/dbt-spark/pull/194))

## dbt-spark 0.21.0b1 (August 3, 2021)

## dbt-spark 0.20.1 (August 2, 2021)

## dbt-spark 0.20.1rc1 (August 2, 2021)

### Fixes

- Fix `get_columns_in_relation` when called on models created in the same run ([#196](https://github.com/dbt-labs/dbt-spark/pull/196), [#197](https://github.com/dbt-labs/dbt-spark/pull/197))

### Contributors

- [@ali-tny](https://github.com/ali-tny) ([#197](https://github.com/fishtown-analytics/dbt-spark/pull/197))

## dbt-spark 0.20.0 (July 12, 2021)

## dbt-spark 0.20.0rc2 (July 7, 2021)

### Features

- Add support for `merge_update_columns` config in `merge`-strategy incremental models ([#183](https://github.com/fishtown-analytics/dbt-spark/pull/183), [#184](https://github.com/fishtown-analytics/dbt-spark/pull/184))

### Fixes

- Fix column-level `persist_docs` on Delta tables, add tests ([#180](https://github.com/fishtown-analytics/dbt-spark/pull/180))

## dbt-spark 0.20.0rc1 (June 8, 2021)

### Features

- Allow user to specify `use_ssl` ([#169](https://github.com/fishtown-analytics/dbt-spark/pull/169))
- Allow setting table `OPTIONS` using `config` ([#171](https://github.com/fishtown-analytics/dbt-spark/pull/171))
- Add support for column-level `persist_docs` on Delta tables ([#84](https://github.com/fishtown-analytics/dbt-spark/pull/84), [#170](https://github.com/fishtown-analytics/dbt-spark/pull/170))

### Fixes

- Cast `table_owner` to string to avoid errors generating docs ([#158](https://github.com/fishtown-analytics/dbt-spark/pull/158), [#159](https://github.com/fishtown-analytics/dbt-spark/pull/159))
- Explicitly cast column types when inserting seeds ([#139](https://github.com/fishtown-analytics/dbt-spark/pull/139), [#166](https://github.com/fishtown-analytics/dbt-spark/pull/166))

### Under the hood

- Parse information returned by `list_relations_without_caching` macro to speed up catalog generation ([#93](https://github.com/fishtown-analytics/dbt-spark/issues/93), [#160](https://github.com/fishtown-analytics/dbt-spark/pull/160))
- More flexible host passing, https:// can be omitted ([#153](https://github.com/fishtown-analytics/dbt-spark/issues/153))

### Contributors

- [@friendofasquid](https://github.com/friendofasquid) ([#159](https://github.com/fishtown-analytics/dbt-spark/pull/159))
- [@franloza](https://github.com/franloza) ([#160](https://github.com/fishtown-analytics/dbt-spark/pull/160))
- [@Fokko](https://github.com/Fokko) ([#165](https://github.com/fishtown-analytics/dbt-spark/pull/165))
- [@rahulgoyal2987](https://github.com/rahulgoyal2987) ([#169](https://github.com/fishtown-analytics/dbt-spark/pull/169))
- [@JCZuurmond](https://github.com/JCZuurmond) ([#171](https://github.com/fishtown-analytics/dbt-spark/pull/171))
- [@cristianoperez](https://github.com/cristianoperez) ([#170](https://github.com/fishtown-analytics/dbt-spark/pull/170))

## dbt-spark 0.19.1 (April 2, 2021)

## dbt-spark 0.19.1b2 (February 26, 2021)

### Under the hood

- Update serialization calls to use new API in dbt-core `0.19.1b2` ([#150](https://github.com/fishtown-analytics/dbt-spark/pull/150))

## dbt-spark 0.19.0.1 (February 26, 2021)

### Fixes

- Fix package distribution to include incremental model materializations ([#151](https://github.com/fishtown-analytics/dbt-spark/pull/151), [#152](https://github.com/fishtown-analytics/dbt-spark/issues/152))

## dbt-spark 0.19.0 (February 21, 2021)

### Breaking changes

- Incremental models have `incremental_strategy: append` by default. This strategy adds new records without updating or overwriting existing records. For that, use `merge` or `insert_overwrite` instead, depending on the file format, connection method, and attributes of your underlying data. dbt will try to raise a helpful error if you configure a strategy that is not supported for a given file format or connection. ([#140](https://github.com/fishtown-analytics/dbt-spark/pull/140), [#141](https://github.com/fishtown-analytics/dbt-spark/pull/141))

### Fixes

- Capture hard-deleted records in snapshot merge, when `invalidate_hard_deletes` config is set ([#109](https://github.com/fishtown-analytics/dbt-spark/pull/143), [#126](https://github.com/fishtown-analytics/dbt-spark/pull/144))

## dbt-spark 0.19.0rc1 (January 8, 2021)

### Breaking changes

- Users of the `http` and `thrift` connection methods need to install extra requirements: `pip install dbt-spark[PyHive]` ([#109](https://github.com/fishtown-analytics/dbt-spark/pull/109), [#126](https://github.com/fishtown-analytics/dbt-spark/pull/126))

### Under the hood

- Enable `CREATE OR REPLACE` support when using Delta. Instead of dropping and recreating the table, it will keep the existing table, and add a new version as supported by Delta. This will ensure that the table stays available when running the pipeline, and you can track the history.
- Add changelog, issue templates ([#119](https://github.com/fishtown-analytics/dbt-spark/pull/119), [#120](https://github.com/fishtown-analytics/dbt-spark/pull/120))

### Fixes

- Handle case of 0 retries better for HTTP Spark Connections ([#132](https://github.com/fishtown-analytics/dbt-spark/pull/132))

### Contributors

- [@danielvdende](https://github.com/danielvdende) ([#132](https://github.com/fishtown-analytics/dbt-spark/pull/132))
- [@Fokko](https://github.com/Fokko) ([#125](https://github.com/fishtown-analytics/dbt-spark/pull/125))

## dbt-spark 0.18.1.1 (November 13, 2020)

### Fixes

- Fix `extras_require` typo to enable `pip install dbt-spark[ODBC]` (([#121](https://github.com/fishtown-analytics/dbt-spark/pull/121)), ([#122](https://github.com/fishtown-analytics/dbt-spark/pull/122)))

## dbt-spark 0.18.1 (November 6, 2020)

### Features

- Allows users to specify `auth` and `kerberos_service_name` ([#107](https://github.com/fishtown-analytics/dbt-spark/pull/107))
- Add support for ODBC driver connections to Databricks clusters and endpoints ([#116](https://github.com/fishtown-analytics/dbt-spark/pull/116))

### Under the hood

- Updated README links ([#115](https://github.com/fishtown-analytics/dbt-spark/pull/115))
- Support complete atomic overwrite of non-partitioned incremental models ([#117](https://github.com/fishtown-analytics/dbt-spark/pull/117))
- Update to support dbt-core 0.18.1 ([#110](https://github.com/fishtown-analytics/dbt-spark/pull/110), [#118](https://github.com/fishtown-analytics/dbt-spark/pull/118))

### Contributors

- [@danielhstahl](https://github.com/danielhstahl) ([#107](https://github.com/fishtown-analytics/dbt-spark/pull/107))
- [@collinprather](https://github.com/collinprather) ([#115](https://github.com/fishtown-analytics/dbt-spark/pull/115))
- [@charlottevdscheun](https://github.com/charlottevdscheun) ([#117](https://github.com/fishtown-analytics/dbt-spark/pull/117))
- [@Fokko](https://github.com/Fokko) ([#117](https://github.com/fishtown-analytics/dbt-spark/pull/117))

## dbt-spark 0.18.0 (September 18, 2020)

### Under the hood

- Make a number of changes to support dbt-adapter-tests ([#103](https://github.com/fishtown-analytics/dbt-spark/pull/103))
- Update to support dbt-core 0.18.0. Run CI tests against local Spark, Databricks ([#105](https://github.com/fishtown-analytics/dbt-spark/pull/105))<|MERGE_RESOLUTION|>--- conflicted
+++ resolved
@@ -1,22 +1,16 @@
-## dbt-databricks 1.9.5 (Feb 10, 2025)
-
-### Features
-
-<<<<<<< HEAD
+## dbt-databricks 1.9.5 (Feb 11, 2025)
+
+### Features
+
 - Add `auto_liquid_cluster` config to enable Auto Liquid Clustering for Delta-based dbt models (thanks @ShaneMazur!) ([935](https://github.com/databricks/dbt-databricks/pull/935))
-=======
-- Add `auto_liquid_cluster` config to enable Auto Liquid Clustering for Delta-based dbt models ([935](https://github.com/databricks/dbt-databricks/pull/935))
 - Prepare for environments for python models with serverless clusters ([938](https://github.com/databricks/dbt-databricks/pull/938))
->>>>>>> fbb3b7e1
 
 ### Fixes
 
 - table_format: iceberg is unblocked for snapshots ([930](https://github.com/databricks/dbt-databricks/pull/930))
 - Fix for regression in glue table listing behavior ([934](https://github.com/databricks/dbt-databricks/pull/934))
-<<<<<<< HEAD
 - Use POSIX standard when creating location for the tables (thanks @gsolasab!) ([919](https://github.com/databricks/dbt-databricks/pull/919))
-=======
->>>>>>> fbb3b7e1
+
 
 ### Under the Hood
 
