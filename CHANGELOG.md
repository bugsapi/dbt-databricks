--- conflicted
+++ resolved
@@ -1,12 +1,9 @@
-<<<<<<< HEAD
-=======
 ## dbt-databricks 1.7.11 (TBD)
 
 ### Fixes
 
 - For HMS, ref all doc comments from dbt project due to poor performance retrieving them from Databricks ([618](https://github.com/databricks/dbt-databricks/pull/618))
 
->>>>>>> b30f3a8e
 ## dbt-databricks 1.7.10 (Mar 19, 2024)
 
 ### Fixes
