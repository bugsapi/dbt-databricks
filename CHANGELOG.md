--- conflicted
+++ resolved
@@ -1,15 +1,13 @@
-<<<<<<< HEAD
 ## dbt-databricks 1.9.0 (TBD)
 
 - Add support for serverless job clusters on python models ([706](https://github.com/databricks/dbt-databricks/pull/706))
 - Add 'user_folder_for_python' config to switch writing python model notebooks to the user's folder ([706](https://github.com/databricks/dbt-databricks/pull/706))
-=======
+
 ## dbt-databricks 1.8.3 (June 25, 2024)
 
 ### Fixes
 
 - Fix missing catalog name in one of the metadata gathering calls ([714](https://github.com/databricks/dbt-databricks/pull/714))
->>>>>>> 6fac004a
 
 ## dbt-databricks 1.8.2 (June 24, 2024)
 
