<<<<<<< HEAD
## dbt-databricks 1.10.0 (TBD)

### Features

- Introduced use_materialization_v2 flag for gating materialization revamps. ([844](https://github.com/databricks/dbt-databricks/pull/844))

### Under the Hood

- Implement new constraint logic for use_materialization_v2 flag ([846](https://github.com/databricks/dbt-databricks/pull/846/files)), ([876](https://github.com/databricks/dbt-databricks/pull/876))

## dbt-databricks 1.9.2 (TBD)
=======
## dbt-databricks 1.9.2 (Jan 21, 2024)

### Features

- Update snapshot materialization to support new snapshot features ([904](https://github.com/databricks/dbt-databricks/pull/904))
>>>>>>> 9c7aae7e

### Under the Hood

- Refactor global state reading ([888](https://github.com/databricks/dbt-databricks/pull/888))
- Switch to relation.render() for string interpolation ([903](https://github.com/databricks/dbt-databricks/pull/903))
- Ensure retry defaults for PySQL ([907](https://github.com/databricks/dbt-databricks/pull/907))

## dbt-databricks 1.9.1 (December 16, 2024)

### Features

- Merge strategy now supports the `update set ...` action with the explicit list of updates for `when not matched by source` ([866](https://github.com/databricks/dbt-databricks/pull/866)) (thanks @mi-volodin).

### Under the Hood

- Removed pins for pandas and pydantic to ease user burdens ([874](https://github.com/databricks/dbt-databricks/pull/874))
- Add more relation types to make codegen happy ([875](https://github.com/databricks/dbt-databricks/pull/875))
- add UP ruleset ([865](https://github.com/databricks/dbt-databricks/pull/865))

## dbt-databricks 1.9.0 (December 9, 2024)

### Features

- Add config for generating unique tmp table names for enabling parralel merge (thanks @huangxingyi-git!) ([854](https://github.com/databricks/dbt-databricks/pull/854))
- Add support for serverless job clusters on python models ([706](https://github.com/databricks/dbt-databricks/pull/706))
- Add 'user_folder_for_python' behavior to switch writing python model notebooks to the user's folder ([835](https://github.com/databricks/dbt-databricks/pull/835))
- Merge capabilities are extended ([739](https://github.com/databricks/dbt-databricks/pull/739)) to include the support for the following features (thanks @mi-volodin):
  - `with schema evolution` clause (requires Databricks Runtime 15.2 or above);
  - `when not matched by source` clause, only for `delete` action
  - `matched`, `not matched` and `not matched by source` condition clauses;
  - custom aliases for source and target tables can be specified and used in condition clauses;
  - `matched` and `not matched` steps can now be skipped;
- Allow for the use of custom constraints, using the `custom` constraint type with an `expression` as the constraint (thanks @roydobbe). ([792](https://github.com/databricks/dbt-databricks/pull/792))
- Add "use_info_schema_for_columns" behavior flag to turn on use of information_schema to get column info where possible. This may have more latency but will not truncate complex data types the way that 'describe' can. ([808](https://github.com/databricks/dbt-databricks/pull/808))
- Add support for table_format: iceberg. This uses UniForm under the hood to provide iceberg compatibility for tables or incrementals. ([815](https://github.com/databricks/dbt-databricks/pull/815))
- Add `include_full_name_in_path` config boolean for external locations. This writes tables to {location_root}/{catalog}/{schema}/{table} ([823](https://github.com/databricks/dbt-databricks/pull/823))
- Add a new `workflow_job` submission method for python, which creates a long-lived Databricks Workflow instead of a one-time run (thanks @kdazzle!) ([762](https://github.com/databricks/dbt-databricks/pull/762))
- Allow for additional options to be passed to the Databricks Job API when using other python submission methods. For example, enable email_notifications (thanks @kdazzle!) ([762](https://github.com/databricks/dbt-databricks/pull/762))
- Support microbatch incremental strategy using replace_where ([825](https://github.com/databricks/dbt-databricks/pull/825))

### Fixes

- Replace array indexing with 'get' in split_part so as not to raise exception when indexing beyond bounds ([839](https://github.com/databricks/dbt-databricks/pull/839))
- Set queue enabled for Python notebook jobs ([856](https://github.com/databricks/dbt-databricks/pull/856))
- Ensure columns that are added get backticked ([859](https://github.com/databricks/dbt-databricks/pull/859))

### Under the Hood

- Significant refactoring and increased testing of python_submissions ([830](https://github.com/databricks/dbt-databricks/pull/830))
- Fix places where we were not properly closing cursors, and other test warnings ([713](https://github.com/databricks/dbt-databricks/pull/713))
- Drop support for Python 3.8 ([713](https://github.com/databricks/dbt-databricks/pull/713))
- Upgrade databricks-sql-connector dependency to 3.5.0 ([833](https://github.com/databricks/dbt-databricks/pull/833))
- Prepare for python typing deprecations ([837](https://github.com/databricks/dbt-databricks/pull/837))
- Fix behavior flag use in init of DatabricksAdapter (thanks @VersusFacit!) ([836](https://github.com/databricks/dbt-databricks/pull/836))
- Restrict pydantic to V1 per dbt Labs' request ([843](https://github.com/databricks/dbt-databricks/pull/843))
- Switching to Ruff for formatting and linting ([847](https://github.com/databricks/dbt-databricks/pull/847)
- Switching to Hatch and pyproject.toml for project config ([853](https://github.com/databricks/dbt-databricks/pull/853))

## dbt-databricks 1.8.7 (October 10, 2024)

### Features

- Add config for generating unique tmp table names for enabling parralel replace-where (thanks @huangxingyi-git!) ([811](https://github.com/databricks/dbt-databricks/pull/811))

### Fixes

- Stop setting cluster by to None. If you want to drop liquid clustering, you will need to full-refresh ([806]https://github.com/databricks/dbt-databricks/pull/806)
- Don't define table properties on snapshot staging views (thanks @jelmerk!) ([820](https://github.com/databricks/dbt-databricks/pull/820))

## dbt-databricks 1.8.6 (September 18, 2024)

### Fixes

- Persist table comments for incremental models, snapshots and dbt clone (thanks @henlue!) ([750](https://github.com/databricks/dbt-databricks/pull/750))
- Add relation identifier (i.e. table name) in auto generated constraint names, also adding the statement of table list for foreign keys (thanks @elca-anh!) ([774](https://github.com/databricks/dbt-databricks/pull/774))
- Update tblproperties on incremental runs. Note: only adds/edits. Deletes are too risky/complex for now ([765](https://github.com/databricks/dbt-databricks/pull/765))
- Update default scope/redirect Url for OAuth U2M, so with default OAuth app user can run python models ([776](https://github.com/databricks/dbt-databricks/pull/776))
- Fix foreign key constraints by switching from `parent` to `to` and `parent_columns` to `to_columns` ([789](https://github.com/databricks/dbt-databricks/pull/789))
- Now handles external shallow clones without blowing up ([795](https://github.com/databricks/dbt-databricks/pull/795))

## dbt-databricks 1.8.5 (August 6, 2024)

### Fixes

- Alter column statements are now done before the alter table statement (thanks @frankivo!). ([731](https://github.com/databricks/dbt-databricks/pull/731))
- Always use lower case when gathering metadata (since objects are stored internally as lower case regardless of how we create them) ([742](https://github.com/databricks/dbt-databricks/pull/742))
- Persist table comments for python models ([743](https://github.com/databricks/dbt-databricks/pull/743))
- Stop cursor destructor warnings ([744](https://github.com/databricks/dbt-databricks/pull/744))
- Race condition on cluster creation. (thanks @jurasan!) ([751](https://github.com/databricks/dbt-databricks/pull/751))

## dbt-databricks 1.8.4 (July 17, 2024)

### Fixes

- Fix `dbt seed` command failing for a seed file when the columns for that seed file were partially defined in the properties file. (thanks @kass-artur!) ([724](https://github.com/databricks/dbt-databricks/pull/724))
- Add more tblproperties to be ignored with MV/ST ([736](https://github.com/databricks/dbt-databricks/pull/736))

### Under the Hood

- Readd the External relation type for compliance with adapter expectations ([728](https://github.com/databricks/dbt-databricks/pull/728))

## dbt-databricks 1.8.3 (June 25, 2024)

### Fixes

- Fix missing catalog name in one of the metadata gathering calls ([714](https://github.com/databricks/dbt-databricks/pull/714))

## dbt-databricks 1.8.2 (June 24, 2024)

### Fixes

- Undo the removal of spark.sql.sources.partitionOverwriteMode = DYNAMIC ([688](https://github.com/databricks/dbt-databricks/pull/688))
- Set spark.sql.sources.partitionOverwriteMode = STATIC on --full-refresh to ensure existing rows are removed ([697](https://github.com/databricks/dbt-databricks/pull/697))
- Migrate to using system.information_schema to fix issue with catalog renames ([692](https://github.com/databricks/dbt-databricks/pull/692))
- Cancel python jobs when dbt operation is canceled (thanks @gaoshihang for kicking this off!) ([693](https://github.com/databricks/dbt-databricks/pull/693))
- Fix the default redirect_url and scopes of the client `dbt-databricks` ([704](https://github.com/databricks/dbt-databricks/pull/704))

### Under the Hood

- Reduce severity of logging when expected 24 hour token expiration for Azure SPA (thanks @thijs-nijhuis!) ([699](https://github.com/databricks/dbt-databricks/pull/699))
- Migrate remaining unit tests off of unittest.TestCase ([701](https://github.com/databricks/dbt-databricks/pull/701))

## dbt-databricks 1.8.1 (May 29, 2024)

### Features

- Support Liquid Clustering for python models ([663](https://github.com/databricks/dbt-databricks/pull/663))
- Update Liquid Clustering columns on is_incremental runs ([686](https://github.com/databricks/dbt-databricks/pull/686))

### Fixes

- Rerunning seed with external location + persist_doc now more resilient ([662](https://github.com/databricks/dbt-databricks/pull/662))
- Fix issue with running while a refresh is in progress with MV/ST ([674](https://github.com/databricks/dbt-databricks/pull/674))
- Fix issue with running a refresh with MV/ST that need names to be escaped ([674](https://github.com/databricks/dbt-databricks/pull/674))

### Under the Hood

- Delay loading of agate library to improve startup (thanks @dwreeves for getting this started!) ([661](https://github.com/databricks/dbt-databricks/pull/661))
- Updating to dbt-adapters~=1.2.0 ([683](https://github.com/databricks/dbt-databricks/pull/683))

## dbt-databricks 1.8.0 (May 23, 2024)

### Features

- Support `on_config_change` for materialized views, expand the supported config options ([536](https://github.com/databricks/dbt-databricks/pull/536)))
- Support `on_config_change` for streaming tables, expand the supported config options ([569](https://github.com/databricks/dbt-databricks/pull/569)))
- Support Databricks tags for tables/views/incrementals ([631](https://github.com/databricks/dbt-databricks/pull/631))

### Under the Hood

- Upgrade databricks-sql-connector to 3.1.0 ([593](https://github.com/databricks/dbt-databricks/pull/593))
- Migrate to decoupled architecture ([596](https://github.com/databricks/dbt-databricks/pull/596))
- Finish migrating integration tests ([623](https://github.com/databricks/dbt-databricks/pull/623))
- Streamline the process of determining materialization types ([655](https://github.com/databricks/dbt-databricks/pull/655))
- Improve catalog performance by getting column description from project for UC ([658](https://github.com/databricks/dbt-databricks/pull/658))

## dbt-databricks 1.7.16 (May 21, 2024)

### Fixes

- Fix the issue that 1.7.15 was intended to fix (conn not initialized exception) ([671](https://github.com/databricks/dbt-databricks/pull/671))

## dbt-databricks 1.7.15 (May 16, 2024)

### Fixes

- Give sensible logs when connection errors ([666](https://github.com/databricks/dbt-databricks/pull/666))

## dbt-databricks 1.7.14 (May 1, 2024)

### Fixes

- Auth headers should now evaluate at call time ([648](https://github.com/databricks/dbt-databricks/pull/648))
- User-configurable OAuth Scopes (currently limited to AWS) (thanks @stevenayers!) ([641](https://github.com/databricks/dbt-databricks/pull/641))

### Under the hood

- Reduce default idle limit for connection reuse to 60s and start organizing event logging ([648](https://github.com/databricks/dbt-databricks/pull/648))

## dbt-databricks 1.7.13 (April 8, 2024)

### Features

- Apply tblproperties to python models (using alter table) ([633](https://github.com/databricks/dbt-databricks/pull/633))
- Make OAuth redirect url configurable (thanks @johnsequeira-paradigm for the inspiration!) ([635]https://github.com/databricks/dbt-databricks/pull/635)

### Fixes

- Up default socket timeout to 10 minutes

## dbt-databricks 1.7.11 (Mar 26, 2024)

### Fixes

- For HMS, ref all doc comments from dbt project due to poor performance retrieving them from Databricks ([618](https://github.com/databricks/dbt-databricks/pull/618))

## dbt-databricks 1.7.10 (Mar 19, 2024)

### Fixes

- Fix a corner case for insert into where NULL should be DEFAULT ([607](https://github.com/databricks/dbt-databricks/pull/607))
- Fixed integration tests that were leaving behind schemas after running ([613](https://github.com/databricks/dbt-databricks/pull/613))
- Fix performance issue associated with persist docs by turning off incremental catalog generation (thanks @mikealfare!) ([615](https://github.com/databricks/dbt-databricks/pull/615))
- Pin protobuf to < 5 to stop incompatibility breaks ([616](https://github.com/databricks/dbt-databricks/pull/616))

## dbt-databricks 1.7.9 (Mar 5, 2024)

### Fixes

- Fix for U2M flow on windows (sharding long passwords) (thanks @thijs-nijhuis-shell!) ([597](https://github.com/databricks/dbt-databricks/pull/597))
- Fix regression in incremental behavior, and align more with dbt-core expectations ([604](https://github.com/databricks/dbt-databricks/pull/604))
- Don't fail for unknown types when listing schema ([600](https://github.com/databricks/dbt-databricks/pull/600))

## dbt-databricks 1.7.8 (Feb 22, 2024)

### Fixes

- Fixed the behavior of the incremental schema change ignore option to properly handle the scenario when columns are dropped (thanks @case-k-git!) ([580](https://github.com/databricks/dbt-databricks/pull/580))
- Fixed export of saved queries (thanks @peterallenwebb!) ([588](https://github.com/databricks/dbt-databricks/pull/588))
- Properly match against null for merging matching rows ([590](https://github.com/databricks/dbt-databricks/pull/590))

## dbt-databricks 1.7.7 (Feb 6, 2024)

### Fixes

- Rollback databricks-sql-connector to 2.9.3 to actually fix connection timeout issue ([578](https://github.com/databricks/dbt-databricks/pull/578))

## dbt-databricks 1.7.6 (Feb 6, 2024)

Skipped due to incorrect files in deployed package

## dbt-databricks 1.7.5 (Jan 30, 2024) (Pulled due to poor SQL Warehouse connection behavior)

### Fixes

- Pin databricks sdk to 0.17.0 to fix connection timeout issue ([571](https://github.com/databricks/dbt-databricks/pull/571))

## dbt-databricks 1.7.4 (Jan 24, 2024) (Pulled due to poor SQL Warehouse connection behavior)

### Fixes

- Added python model specific connection handling to prevent using invalid sessions ([547](https://github.com/databricks/dbt-databricks/pull/547))
- Allow schema to be specified in testing (thanks @case-k-git!) ([538](https://github.com/databricks/dbt-databricks/pull/538))
- Fix dbt incremental_strategy behavior by fixing schema table existing check (thanks @case-k-git!) ([530](https://github.com/databricks/dbt-databricks/pull/530))
- Fixed bug that was causing streaming tables to be dropped and recreated instead of refreshed. ([552](https://github.com/databricks/dbt-databricks/pull/552))
- Fixed Hive performance regression by streamlining materialization type acquisition ([557](https://github.com/databricks/dbt-databricks/pull/557))
- Fix: Python models authentication could be overridden by a `.netrc` file in the user's home directory ([338](https://github.com/databricks/dbt-databricks/pull/338))
- Fix: MV/ST REST api authentication could be overriden by a `.netrc` file in the user's home directory ([555](https://github.com/databricks/dbt-databricks/pull/555))
- Show details in connection errors ([562](https://github.com/databricks/dbt-databricks/pull/562))
- Updated connection debugging logging and setting connection last used time on session open.([565](https://github.com/databricks/dbt-databricks/pull/565))

### Under the Hood

- Adding retries around API calls in python model submission ([549](https://github.com/databricks/dbt-databricks/pull/549))
- Upgrade to databricks-sql-connector 3.0.0 ([554](https://github.com/databricks/dbt-databricks/pull/554))
- Pinning pandas to < 2.2.0 to keep from breaking multiple tests ([564](https://github.com/databricks/dbt-databricks/pull/554))

## dbt-databricks 1.7.3 (Dec 12, 2023)

### Fixes

- Fix for issue where we were invoking create schema or not exists when the schema already exists (leading to permission issue) ([529](https://github.com/databricks/dbt-databricks/pull/529))
- Fix for issue where we never reused connections ([517](https://github.com/databricks/dbt-databricks/pull/517))

### Under the Hood

- Refactor macro tests to be more usable ([524](https://github.com/databricks/dbt-databricks/pull/524))

## dbt-databricks 1.7.2 (Nov 30, 2023)

### Features

- Adding capability to specify compute on a per model basis ([488](https://github.com/databricks/dbt-databricks/pull/488))
- Selectively persist column docs that have changed between runs of incremental ([513](https://github.com/databricks/dbt-databricks/pull/513))
- Enabling access control list for job runs (thanks @srggrs!)([518](https://github.com/databricks/dbt-databricks/pull/518))
- Allow persisting of column comments on views and retrieving comments for docs on Hive ([519](https://github.com/databricks/dbt-databricks/pull/519))

## dbt-databricks 1.7.1 (Nov 13, 2023)

### Under the Hood

- Another attempt to improve catalog gathering performance ([503](https://github.com/databricks/dbt-databricks/pull/503))

## dbt-databricks 1.7.0 (November 9, 2023)

### Features

- Added support for getting info only on specified relations to improve performance of gathering metadata ([486](https://github.com/databricks/dbt-databricks/pull/486)), also (with generous help from from @mikealfare) ([499](https://github.com/databricks/dbt-databricks/pull/499))
- Added support for getting freshness from metadata ([481](https://github.com/databricks/dbt-databricks/pull/481))

### Fixes

- Node info now gets added to SQLQuery event (thanks @davidharting!) ([494](https://github.com/databricks/dbt-databricks/pull/494))
- Compatibility with dbt-spark and dbt-core 1.7.1 ([499](https://github.com/databricks/dbt-databricks/pull/499))

### Under the Hood

- Added required adapter tests to ensure compatibility with 1.7.0 ([487](https://github.com/databricks/dbt-databricks/pull/487))
- Improved large seed performance by not casting every value (thanks @nrichards17!) ([493](https://github.com/databricks/dbt-databricks/pull/493)). Note: for `file_format="parquet"` we still need to cast.

## dbt-databricks 1.7.0rc1 (October 13, 2023)

### Fixes

- Fixed a bug where setting a primary key constraint before a null constraint would fail by ensuring null constraints happen first ([479](https://github.com/databricks/dbt-databricks/pull/479))
- Foreign key constraints now work with dbt's constraint structure ([479](https://github.com/databricks/dbt-databricks/pull/479))

### Under the Hood

- Compatibility with dbt-spark 1.7.0rc1 ([479](https://github.com/databricks/dbt-databricks/pull/479))

## dbt-databricks 1.6.6 (October 9, 2023)

### Fixes

- Optimize now runs after creating / updating liquid clustering tables ([463](https://github.com/databricks/dbt-databricks/pull/463))
- Fixing an issue where the new python library install from index behavior breaks users who were already customizing their installs ([472](https://github.com/databricks/dbt-databricks/pull/472))

### Under the Hood

- fix Pylance import errors (thanks @dataders) ([471](https://github.com/databricks/dbt-databricks/pull/471))

## dbt-databricks 1.6.5 (September 26, 2023)

### Features

- When installing python libraries onto clusters, you can now specify an index_url (Thanks @casperdamen123) ([367](https://github.com/databricks/dbt-databricks/pull/367))
- Log job run information such as run_id when submitting Python jobs to databricks (Thanks @jeffrey-harrison) ([#454](https://github.com/databricks/dbt-databricks/pull/454))

### Fixes

- Node info now gets added to SQLQueryStatus (Thanks @colin-rogers-dbt) ([453](https://github.com/databricks/dbt-databricks/pull/453))
- Fixing python model compatibility with newer DBRs ([459](https://github.com/databricks/dbt-databricks/pull/459))
- Updated the Databricks SDK dependency so as to prevent reliance on an insecure version of requests ([460](https://github.com/databricks/dbt-databricks/pull/460))
- Update logic around submitting python jobs so that if the cluster is already starting, just wait for it to start rather than failing ([461](https://github.com/databricks/dbt-databricks/pull/461))

## dbt-databricks 1.6.4 (September 14, 2023)

### Fixes

- Fixed an issue with AWS OAuth M2M flow ([#445](https://github.com/databricks/dbt-databricks/pull/445))
- Fixed an issue where every table in hive_metastore would get described ([#446](https://github.com/databricks/dbt-databricks/pull/446))

## dbt-databricks 1.6.3 (September 8, 2023)

### Fixes

- Improved legibility of python stack traces ([#434](https://github.com/databricks/dbt-databricks/pull/434)).
- Add `fetchmany`, resolves #408 (Thanks @NodeJSmith) ([#409](https://github.com/databricks/dbt-databricks/pull/409))
- Improved legibility of python stack traces ([#434](https://github.com/databricks/dbt-databricks/pull/434))
- Update our Databricks Workflow README to make clear that jobs clusters are not supported targets ([#436](https://github.com/databricks/dbt-databricks/pull/436))
- Relaxed the constraint on databricks-sql-connector to allow newer versions ([#436](https://github.com/databricks/dbt-databricks/pull/436))
- Streamlined sql connector output in dbt.log ([#437](https://github.com/databricks/dbt-databricks/pull/437))

### Under the hood

- Switch to running integration tests with OAuth ([#436](https://github.com/databricks/dbt-databricks/pull/436))

## dbt-databricks 1.6.2 (August 29, 2023)

### Features

- Follow up: re-implement fix for issue where the show tables extended command is limited to 2048 characters. ([#326](https://github.com/databricks/dbt-databricks/pull/326)). Set `DBT_DESCRIBE_TABLE_2048_CHAR_BYPASS` to `true` to enable this behaviour.
- Add `liquid_clustered_by` config to enable Liquid Clustering for Delta-based dbt models (Thanks @ammarchalifah) ([#398](https://github.com/databricks/dbt-databricks/pull/398)).

### Under the hood

- Dropping the databricks_sql_endpoint test profile as not truly testing different behavior than databricks_uc_sql_endpoint profile ([#417](https://github.com/databricks/dbt-databricks/pull/417))
- Improve testing of python model support so that we can package the new config options in this release ([#421](https://github.com/databricks/dbt-databricks/pull/421))

## dbt-databricks 1.6.1 (August 2, 2023)

### Fixes

- Revert change from #326 as it breaks DESCRIBE table in cases where the dbt API key does not have access to all tables in the schema

## dbt-databricks 1.6.0 (August 2, 2023)

### Features

- Support for dbt-core==1.6
- Added support for materialized_view and streaming_table materializations
- Support [dbt clone operation](https://github.com/databricks/dbt-databricks/pull/397)
- Support new dbt `limit` command-line flag

### Fixes

- Fix issue where the show tables extended command is limited to 2048 characters. ([#326](https://github.com/databricks/dbt-databricks/pull/326))
- Extend python model support to cover the same config options as SQL ([#379](https://github.com/databricks/dbt-databricks/pull/379))

### Other

- Drop support for Python 3.7
- Support for revamped `dbt debug`

## dbt-databricks 1.5.5 (July 7, 2023)

### Fixes

- Fixed issue where starting a terminated cluster in the python path would never return

### Features

- Include log events from databricks-sql-connector in dbt logging output.
- Adapter now populates the `query_id` field in `run_results.json` with Query History API query ID.

## dbt-databricks 1.5.4 (June 9, 2023)

### Features

- Added support for model contracts ([#336](https://github.com/databricks/dbt-databricks/pull/336))

## dbt-databricks 1.5.3 (June 8, 2023)

### Fixes

- Pins dependencies to minor versions
- Sets default socket timeout to 180s

## dbt-databricks 1.5.2 (May 17, 2023)

### Fixes

- Sets databricks sdk dependency to 0.1.6 to avoid SDK breaking changes

## dbt-databricks 1.5.1 (May 9, 2023)

### Fixes

- Add explicit dependency to protobuf >4 to work around dbt-core issue

## dbt-databricks 1.5.0 (May 2, 2023)

### Features

- Added support for OAuth (SSO and client credentials) ([#327](https://github.com/databricks/dbt-databricks/pull/327))

### Fixes

- Fix integration tests ([#316](https://github.com/databricks/dbt-databricks/pull/316))

### Dependencies

- Updated dbt-spark from >=1.4.1 to >= 1.5.0 ([#316](https://github.com/databricks/dbt-databricks/pull/316))

### Under the hood

- Throw an error if a model has an enforced contract. ([#322](https://github.com/databricks/dbt-databricks/pull/322))

## dbt-databricks 1.4.3 (April 19, 2023)

### Fixes

- fix database not found error matching ([#281](https://github.com/databricks/dbt-databricks/pull/281))
- Auto start cluster for Python models ([#306](https://github.com/databricks/dbt-databricks/pull/306))
- databricks-sql-connector to 2.5.0 ([#311](https://github.com/databricks/dbt-databricks/pull/311))

### Features

- Adding replace_where incremental strategy ([#293](https://github.com/databricks/dbt-databricks/pull/293)) ([#310](https://github.com/databricks/dbt-databricks/pull/310))
- [feat] Support ZORDER as a model config ([#292](https://github.com/databricks/dbt-databricks/pull/293)) ([#297](https://github.com/databricks/dbt-databricks/pull/297))

### Dependencies

- Added keyring>=23.13.0 for oauth token cache
- Added databricks-sdk>=0.1.1 for oauth flows
- Updated databricks-sql-connector from >=2.4.0 to >= 2.5.0

### Under the hood

Throw an error if a model has an enforced contract. ([#322](https://github.com/databricks/dbt-databricks/pull/322))

## dbt-databricks 1.4.2 (February 17, 2023)

### Fixes

- Fix test_grants to use the error class to check the error. ([#273](https://github.com/databricks/dbt-databricks/pull/273))
- Raise exception on unexpected error of list relations ([#270](https://github.com/databricks/dbt-databricks/pull/270))

## dbt-databricks 1.4.1 (January 31, 2023)

### Fixes

- Ignore case sensitivity in relation matches method. ([#265](https://github.com/databricks/dbt-databricks/pull/265))

## dbt-databricks 1.4.0 (January 25, 2023)

### Breaking changes

- Raise an exception when schema contains '.'. ([#222](https://github.com/databricks/dbt-databricks/pull/222))
  - Containing a catalog in `schema` is not allowed anymore.
  - Need to explicitly use `catalog` instead.

### Features

- Support Python 3.11 ([#233](https://github.com/databricks/dbt-databricks/pull/233))
- Support `incremental_predicates` ([#161](https://github.com/databricks/dbt-databricks/pull/161))
- Apply connection retry refactor, add defaults with exponential backoff ([#137](https://github.com/databricks/dbt-databricks/pull/137))
- Quote by Default ([#241](https://github.com/databricks/dbt-databricks/pull/241))
- Avoid show table extended command. ([#231](https://github.com/databricks/dbt-databricks/pull/231))
- Use show table extended with table name list for get_catalog. ([#237](https://github.com/databricks/dbt-databricks/pull/237))
- Add support for a glob pattern in the databricks_copy_into macro ([#259](https://github.com/databricks/dbt-databricks/pull/259))

## dbt-databricks 1.3.2 (November 9, 2022)

### Fixes

- Fix copy into macro when passing `expression_list`. ([#223](https://github.com/databricks/dbt-databricks/pull/223))
- Partially revert to fix the case where schema config contains uppercase letters. ([#224](https://github.com/databricks/dbt-databricks/pull/224))

## dbt-databricks 1.3.1 (November 1, 2022)

### Under the hood

- Show and log a warning when schema contains '.'. ([#221](https://github.com/databricks/dbt-databricks/pull/221))

## dbt-databricks 1.3.0 (October 14, 2022)

### Features

- Support python model through run command API, currently supported materializations are table and incremental. ([dbt-labs/dbt-spark#377](https://github.com/dbt-labs/dbt-spark/pull/377), [#126](https://github.com/databricks/dbt-databricks/pull/126))
- Enable Pandas and Pandas-on-Spark DataFrames for dbt python models ([dbt-labs/dbt-spark#469](https://github.com/dbt-labs/dbt-spark/pull/469), [#181](https://github.com/databricks/dbt-databricks/pull/181))
- Support job cluster in notebook submission method ([dbt-labs/dbt-spark#467](https://github.com/dbt-labs/dbt-spark/pull/467), [#194](https://github.com/databricks/dbt-databricks/pull/194))
  - In `all_purpose_cluster` submission method, a config `http_path` can be specified in Python model config to switch the cluster where Python model runs.
    ```py
    def model(dbt, _):
        dbt.config(
            materialized='table',
            http_path='...'
        )
        ...
    ```
- Use builtin timestampadd and timestampdiff functions for dateadd/datediff macros if available ([#185](https://github.com/databricks/dbt-databricks/pull/185))
- Implement testing for a test for various Python models ([#189](https://github.com/databricks/dbt-databricks/pull/189))
- Implement testing for `type_boolean` in Databricks ([dbt-labs/dbt-spark#471](https://github.com/dbt-labs/dbt-spark/pull/471), [#188](https://github.com/databricks/dbt-databricks/pull/188))
- Add a macro to support [COPY INTO](https://docs.databricks.com/spark/latest/spark-sql/language-manual/delta-copy-into.html) ([#190](https://github.com/databricks/dbt-databricks/pull/190))

### Under the hood

- Apply "Initial refactoring of incremental materialization" ([#148](https://github.com/databricks/dbt-databricks/pull/148))
  - Now dbt-databricks uses `adapter.get_incremental_strategy_macro` instead of `dbt_spark_get_incremental_sql` macro to dispatch the incremental strategy macro. The overwritten `dbt_spark_get_incremental_sql` macro will not work anymore.
- Better interface for python submission ([dbt-labs/dbt-spark#452](https://github.com/dbt-labs/dbt-spark/pull/452), [#178](https://github.com/databricks/dbt-databricks/pull/178))

## dbt-databricks 1.2.3 (September 26, 2022)

### Fixes

- Fix cancellation ([#173](https://github.com/databricks/dbt-databricks/pull/173))
- `http_headers` should be dict in the profile ([#174](https://github.com/databricks/dbt-databricks/pull/174))

## dbt-databricks 1.2.2 (September 8, 2022)

### Fixes

- Data is duplicated on reloading seeds that are using an external table ([#114](https://github.com/databricks/dbt-databricks/issues/114), [#149](https://github.com/databricks/dbt-databricks/issues/149))

### Under the hood

- Explicitly close cursors ([#163](https://github.com/databricks/dbt-databricks/pull/163))
- Upgrade databricks-sql-connector to 2.0.5 ([#166](https://github.com/databricks/dbt-databricks/pull/166))
- Embed dbt-databricks and databricks-sql-connector versions to SQL comments ([#167](https://github.com/databricks/dbt-databricks/pull/167))

## dbt-databricks 1.2.1 (August 24, 2022)

### Features

- Support Python 3.10 ([#158](https://github.com/databricks/dbt-databricks/pull/158))

## dbt-databricks 1.2.0 (August 16, 2022)

### Features

- Add grants to materializations ([dbt-labs/dbt-spark#366](https://github.com/dbt-labs/dbt-spark/issues/366), [dbt-labs/dbt-spark#381](https://github.com/dbt-labs/dbt-spark/pull/381))
- Add `connection_parameters` for databricks-sql-connector connection parameters ([#135](https://github.com/databricks/dbt-databricks/pull/135))
  - This can be used to customize the connection by setting additional parameters.
  - The full parameters are listed at [Databricks SQL Connector for Python](https://docs.databricks.com/dev-tools/python-sql-connector.html#connect-method).
  - Currently, the following parameters are reserved for `dbt-databricks`. Please use the normal credential settings instead.
    - server_hostname
    - http_path
    - access_token
    - session_configuration
    - catalog
    - schema

### Fixes

- Incremental materialization updated to not drop table first if full refresh for delta lake format, as it already runs _create or replace table_ ([dbt-labs/dbt-spark#286](https://github.com/dbt-labs/dbt-spark/issues/286), [dbt-labs/dbt-spark#287](https://github.com/dbt-labs/dbt-spark/pull/287))

### Under the hood

- Update `SparkColumn.numeric_type` to return `decimal` instead of `numeric`, since SparkSQL exclusively supports the former ([dbt-labs/dbt-spark#380](https://github.com/dbt-labs/dbt-spark/pull/380))
- Make minimal changes to support dbt Core incremental materialization refactor ([dbt-labs/dbt-spark#402](https://github.com/dbt-labs/dbt-spark/issue/402), [dbt-labs/dbt-spark#394](httpe://github.com/dbt-labs/dbt-spark/pull/394), [#136](https://github.com/databricks/dbt-databricks/pull/136))
- Add new basic tests `TestDocsGenerateDatabricks` and `TestDocsGenReferencesDatabricks` ([#134](https://github.com/databricks/dbt-databricks/pull/134))
- Set upper bound for `databricks-sql-connector` when Python 3.10 ([#154](https://github.com/databricks/dbt-databricks/pull/154))
  - Note that `databricks-sql-connector` does not officially support Python 3.10 yet.

### Contributors

- [@grindheim](https://github.com/grindheim) ([dbt-labs/dbt-spark#287](https://github.com/dbt-labs/dbt-spark/pull/287/))

## dbt-databricks 1.1.1 (July 19, 2022)

### Features

- Support for Databricks CATALOG as a DATABASE in DBT compilations ([#95](https://github.com/databricks/dbt-databricks/issues/95), [#89](https://github.com/databricks/dbt-databricks/pull/89), [#94](https://github.com/databricks/dbt-databricks/pull/94), [#105](https://github.com/databricks/dbt-databricks/pull/105))
  - Setting an initial catalog with `session_properties` is deprecated and will not work in the future release. Please use `catalog` or `database` to set the initial catalog.
  - When using catalog, `spark_build_snapshot_staging_table` macro will not be used. If trying to override the macro, `databricks_build_snapshot_staging_table` should be overridden instead.

### Fixes

- Block taking jinja2.runtime.Undefined into DatabricksAdapter ([#98](https://github.com/databricks/dbt-databricks/pull/98))
- Avoid using Cursor.schema API when database is None ([#100](https://github.com/databricks/dbt-databricks/pull/100))

### Under the hood

- Drop databricks-sql-connector 1.0 ([#108](https://github.com/databricks/dbt-databricks/pull/108))

## dbt-databricks 1.1.0 (May 11, 2022)

### Features

- Add support for [Delta constraints](https://docs.databricks.com/delta/delta-constraints.html) ([#71](https://github.com/databricks/dbt-databricks/pull/71))

### Under the hood

- Port testing framework changes from [dbt-labs/dbt-spark#299](https://github.com/dbt-labs/dbt-spark/pull/299) and [dbt-labs/dbt-spark#314](https://github.com/dbt-labs/dbt-spark/pull/314) ([#70](https://github.com/databricks/dbt-databricks/pull/70))

## dbt-databricks 1.0.3 (April 26, 2022)

### Fixes

- Make internal macros use macro dispatch pattern ([#72](https://github.com/databricks/dbt-databricks/pull/72))

## dbt-databricks 1.0.2 (March 31, 2022)

### Features

- Support for setting table properties as part of a model configuration ([#33](https://github.com/databricks/dbt-databricks/issues/33), [#49](https://github.com/databricks/dbt-databricks/pull/49))
- Get the session_properties map to work ([#57](https://github.com/databricks/dbt-databricks/pull/57))
- Bump up databricks-sql-connector to 1.0.1 and use the Cursor APIs ([#50](https://github.com/databricks/dbt-databricks/pull/50))

## dbt-databricks 1.0.1 (February 8, 2022)

### Features

- Inherit from dbt-spark for backward compatibility with spark-utils and other dbt packages ([#32](https://github.com/databricks/dbt-databricks/issues/32), [#35](https://github.com/databricks/dbt-databricks/pull/35))
- Add SQL Endpoint specific integration tests ([#45](https://github.com/databricks/dbt-databricks/pull/45), [#46](https://github.com/databricks/dbt-databricks/pull/46))

### Fixes

- Close the connection properly ([#34](https://github.com/databricks/dbt-databricks/issues/34), [#37](https://github.com/databricks/dbt-databricks/pull/37))

## dbt-databricks 1.0.0 (December 6, 2021)

### Features

- Make the connection use databricks-sql-connector ([#3](https://github.com/databricks/dbt-databricks/pull/3), [#7](https://github.com/databricks/dbt-databricks/pull/7))
- Make the default file format 'delta' ([#14](https://github.com/databricks/dbt-databricks/pull/14), [#16](https://github.com/databricks/dbt-databricks/pull/16))
- Make the default incremental strategy 'merge' ([#23](https://github.com/databricks/dbt-databricks/pull/23))
- Remove unnecessary stack trace ([#10](https://github.com/databricks/dbt-databricks/pull/10))

## dbt-spark 1.0.0 (December 3, 2021)

### Fixes

- Incremental materialization corrected to respect `full_refresh` config, by using `should_full_refresh()` macro ([#260](https://github.com/dbt-labs/dbt-spark/issues/260), [#262](https://github.com/dbt-labs/dbt-spark/pull/262/))

### Contributors

- [@grindheim](https://github.com/grindheim) ([#262](https://github.com/dbt-labs/dbt-spark/pull/262/))

## dbt-spark 1.0.0rc2 (November 24, 2021)

### Features

- Add support for Apache Hudi (hudi file format) which supports incremental merge strategies ([#187](https://github.com/dbt-labs/dbt-spark/issues/187), [#210](https://github.com/dbt-labs/dbt-spark/pull/210))

### Under the hood

- Refactor seed macros: remove duplicated code from dbt-core, and provide clearer logging of SQL parameters that differ by connection method ([#249](https://github.com/dbt-labs/dbt-spark/issues/249), [#250](https://github.com/dbt-labs/dbt-snowflake/pull/250))
- Replace `sample_profiles.yml` with `profile_template.yml`, for use with new `dbt init` ([#247](https://github.com/dbt-labs/dbt-spark/pull/247))

### Contributors

- [@vingov](https://github.com/vingov) ([#210](https://github.com/dbt-labs/dbt-spark/pull/210))

## dbt-spark 1.0.0rc1 (November 10, 2021)

### Under the hood

- Remove official support for python 3.6, which is reaching end of life on December 23, 2021 ([dbt-core#4134](https://github.com/dbt-labs/dbt-core/issues/4134), [#253](https://github.com/dbt-labs/dbt-snowflake/pull/253))
- Add support for structured logging ([#251](https://github.com/dbt-labs/dbt-spark/pull/251))

## dbt-spark 0.21.1 (Release TBD)

## dbt-spark 0.21.1rc1 (November 3, 2021)

### Fixes

- Fix `--store-failures` for tests, by suppressing irrelevant error in `comment_clause()` macro ([#232](https://github.com/dbt-labs/dbt-spark/issues/232), [#233](https://github.com/dbt-labs/dbt-spark/pull/233))
- Add support for `on_schema_change` config in incremental models: `ignore`, `fail`, `append_new_columns`. For `sync_all_columns`, removing columns is not supported by Apache Spark or Delta Lake ([#198](https://github.com/dbt-labs/dbt-spark/issues/198), [#226](https://github.com/dbt-labs/dbt-spark/issues/226), [#229](https://github.com/dbt-labs/dbt-spark/pull/229))
- Add `persist_docs` call to incremental model ([#224](https://github.com/dbt-labs/dbt-spark/issues/224), [#234](https://github.com/dbt-labs/dbt-spark/pull/234))

### Contributors

- [@binhnefits](https://github.com/binhnefits) ([#234](https://github.com/dbt-labs/dbt-spark/pull/234))

## dbt-spark 0.21.0 (October 4, 2021)

### Fixes

- Enhanced get_columns_in_relation method to handle a bug in open source deltalake which doesnt return schema details in `show table extended in databasename like '*'` query output. This impacts dbt snapshots if file format is open source deltalake ([#207](https://github.com/dbt-labs/dbt-spark/pull/207))
- Parse properly columns when there are struct fields to avoid considering inner fields: Issue ([#202](https://github.com/dbt-labs/dbt-spark/issues/202))

### Under the hood

- Add `unique_field` to better understand adapter adoption in anonymous usage tracking ([#211](https://github.com/dbt-labs/dbt-spark/pull/211))

### Contributors

- [@harryharanb](https://github.com/harryharanb) ([#207](https://github.com/dbt-labs/dbt-spark/pull/207))
- [@SCouto](https://github.com/Scouto) ([#204](https://github.com/dbt-labs/dbt-spark/pull/204))

## dbt-spark 0.21.0b2 (August 20, 2021)

### Fixes

- Add pyodbc import error message to dbt.exceptions.RuntimeException to get more detailed information when running `dbt debug` ([#192](https://github.com/dbt-labs/dbt-spark/pull/192))
- Add support for ODBC Server Side Parameters, allowing options that need to be set with the `SET` statement to be used ([#201](https://github.com/dbt-labs/dbt-spark/pull/201))
- Add `retry_all` configuration setting to retry all connection issues, not just when the `_is_retryable_error` function determines ([#194](https://github.com/dbt-labs/dbt-spark/pull/194))

### Contributors

- [@JCZuurmond](https://github.com/JCZuurmond) ([#192](https://github.com/fishtown-analytics/dbt-spark/pull/192))
- [@jethron](https://github.com/jethron) ([#201](https://github.com/fishtown-analytics/dbt-spark/pull/201))
- [@gregingenii](https://github.com/gregingenii) ([#194](https://github.com/dbt-labs/dbt-spark/pull/194))

## dbt-spark 0.21.0b1 (August 3, 2021)

## dbt-spark 0.20.1 (August 2, 2021)

## dbt-spark 0.20.1rc1 (August 2, 2021)

### Fixes

- Fix `get_columns_in_relation` when called on models created in the same run ([#196](https://github.com/dbt-labs/dbt-spark/pull/196), [#197](https://github.com/dbt-labs/dbt-spark/pull/197))

### Contributors

- [@ali-tny](https://github.com/ali-tny) ([#197](https://github.com/fishtown-analytics/dbt-spark/pull/197))

## dbt-spark 0.20.0 (July 12, 2021)

## dbt-spark 0.20.0rc2 (July 7, 2021)

### Features

- Add support for `merge_update_columns` config in `merge`-strategy incremental models ([#183](https://github.com/fishtown-analytics/dbt-spark/pull/183), [#184](https://github.com/fishtown-analytics/dbt-spark/pull/184))

### Fixes

- Fix column-level `persist_docs` on Delta tables, add tests ([#180](https://github.com/fishtown-analytics/dbt-spark/pull/180))

## dbt-spark 0.20.0rc1 (June 8, 2021)

### Features

- Allow user to specify `use_ssl` ([#169](https://github.com/fishtown-analytics/dbt-spark/pull/169))
- Allow setting table `OPTIONS` using `config` ([#171](https://github.com/fishtown-analytics/dbt-spark/pull/171))
- Add support for column-level `persist_docs` on Delta tables ([#84](https://github.com/fishtown-analytics/dbt-spark/pull/84), [#170](https://github.com/fishtown-analytics/dbt-spark/pull/170))

### Fixes

- Cast `table_owner` to string to avoid errors generating docs ([#158](https://github.com/fishtown-analytics/dbt-spark/pull/158), [#159](https://github.com/fishtown-analytics/dbt-spark/pull/159))
- Explicitly cast column types when inserting seeds ([#139](https://github.com/fishtown-analytics/dbt-spark/pull/139), [#166](https://github.com/fishtown-analytics/dbt-spark/pull/166))

### Under the hood

- Parse information returned by `list_relations_without_caching` macro to speed up catalog generation ([#93](https://github.com/fishtown-analytics/dbt-spark/issues/93), [#160](https://github.com/fishtown-analytics/dbt-spark/pull/160))
- More flexible host passing, https:// can be omitted ([#153](https://github.com/fishtown-analytics/dbt-spark/issues/153))

### Contributors

- [@friendofasquid](https://github.com/friendofasquid) ([#159](https://github.com/fishtown-analytics/dbt-spark/pull/159))
- [@franloza](https://github.com/franloza) ([#160](https://github.com/fishtown-analytics/dbt-spark/pull/160))
- [@Fokko](https://github.com/Fokko) ([#165](https://github.com/fishtown-analytics/dbt-spark/pull/165))
- [@rahulgoyal2987](https://github.com/rahulgoyal2987) ([#169](https://github.com/fishtown-analytics/dbt-spark/pull/169))
- [@JCZuurmond](https://github.com/JCZuurmond) ([#171](https://github.com/fishtown-analytics/dbt-spark/pull/171))
- [@cristianoperez](https://github.com/cristianoperez) ([#170](https://github.com/fishtown-analytics/dbt-spark/pull/170))

## dbt-spark 0.19.1 (April 2, 2021)

## dbt-spark 0.19.1b2 (February 26, 2021)

### Under the hood

- Update serialization calls to use new API in dbt-core `0.19.1b2` ([#150](https://github.com/fishtown-analytics/dbt-spark/pull/150))

## dbt-spark 0.19.0.1 (February 26, 2021)

### Fixes

- Fix package distribution to include incremental model materializations ([#151](https://github.com/fishtown-analytics/dbt-spark/pull/151), [#152](https://github.com/fishtown-analytics/dbt-spark/issues/152))

## dbt-spark 0.19.0 (February 21, 2021)

### Breaking changes

- Incremental models have `incremental_strategy: append` by default. This strategy adds new records without updating or overwriting existing records. For that, use `merge` or `insert_overwrite` instead, depending on the file format, connection method, and attributes of your underlying data. dbt will try to raise a helpful error if you configure a strategy that is not supported for a given file format or connection. ([#140](https://github.com/fishtown-analytics/dbt-spark/pull/140), [#141](https://github.com/fishtown-analytics/dbt-spark/pull/141))

### Fixes

- Capture hard-deleted records in snapshot merge, when `invalidate_hard_deletes` config is set ([#109](https://github.com/fishtown-analytics/dbt-spark/pull/143), [#126](https://github.com/fishtown-analytics/dbt-spark/pull/144))

## dbt-spark 0.19.0rc1 (January 8, 2021)

### Breaking changes

- Users of the `http` and `thrift` connection methods need to install extra requirements: `pip install dbt-spark[PyHive]` ([#109](https://github.com/fishtown-analytics/dbt-spark/pull/109), [#126](https://github.com/fishtown-analytics/dbt-spark/pull/126))

### Under the hood

- Enable `CREATE OR REPLACE` support when using Delta. Instead of dropping and recreating the table, it will keep the existing table, and add a new version as supported by Delta. This will ensure that the table stays available when running the pipeline, and you can track the history.
- Add changelog, issue templates ([#119](https://github.com/fishtown-analytics/dbt-spark/pull/119), [#120](https://github.com/fishtown-analytics/dbt-spark/pull/120))

### Fixes

- Handle case of 0 retries better for HTTP Spark Connections ([#132](https://github.com/fishtown-analytics/dbt-spark/pull/132))

### Contributors

- [@danielvdende](https://github.com/danielvdende) ([#132](https://github.com/fishtown-analytics/dbt-spark/pull/132))
- [@Fokko](https://github.com/Fokko) ([#125](https://github.com/fishtown-analytics/dbt-spark/pull/125))

## dbt-spark 0.18.1.1 (November 13, 2020)

### Fixes

- Fix `extras_require` typo to enable `pip install dbt-spark[ODBC]` (([#121](https://github.com/fishtown-analytics/dbt-spark/pull/121)), ([#122](https://github.com/fishtown-analytics/dbt-spark/pull/122)))

## dbt-spark 0.18.1 (November 6, 2020)

### Features

- Allows users to specify `auth` and `kerberos_service_name` ([#107](https://github.com/fishtown-analytics/dbt-spark/pull/107))
- Add support for ODBC driver connections to Databricks clusters and endpoints ([#116](https://github.com/fishtown-analytics/dbt-spark/pull/116))

### Under the hood

- Updated README links ([#115](https://github.com/fishtown-analytics/dbt-spark/pull/115))
- Support complete atomic overwrite of non-partitioned incremental models ([#117](https://github.com/fishtown-analytics/dbt-spark/pull/117))
- Update to support dbt-core 0.18.1 ([#110](https://github.com/fishtown-analytics/dbt-spark/pull/110), [#118](https://github.com/fishtown-analytics/dbt-spark/pull/118))

### Contributors

- [@danielhstahl](https://github.com/danielhstahl) ([#107](https://github.com/fishtown-analytics/dbt-spark/pull/107))
- [@collinprather](https://github.com/collinprather) ([#115](https://github.com/fishtown-analytics/dbt-spark/pull/115))
- [@charlottevdscheun](https://github.com/charlottevdscheun) ([#117](https://github.com/fishtown-analytics/dbt-spark/pull/117))
- [@Fokko](https://github.com/Fokko) ([#117](https://github.com/fishtown-analytics/dbt-spark/pull/117))

## dbt-spark 0.18.0 (September 18, 2020)

### Under the hood

- Make a number of changes to support dbt-adapter-tests ([#103](https://github.com/fishtown-analytics/dbt-spark/pull/103))
- Update to support dbt-core 0.18.0. Run CI tests against local Spark, Databricks ([#105](https://github.com/fishtown-analytics/dbt-spark/pull/105))<|MERGE_RESOLUTION|>--- conflicted
+++ resolved
@@ -1,4 +1,3 @@
-<<<<<<< HEAD
 ## dbt-databricks 1.10.0 (TBD)
 
 ### Features
@@ -9,14 +8,11 @@
 
 - Implement new constraint logic for use_materialization_v2 flag ([846](https://github.com/databricks/dbt-databricks/pull/846/files)), ([876](https://github.com/databricks/dbt-databricks/pull/876))
 
-## dbt-databricks 1.9.2 (TBD)
-=======
 ## dbt-databricks 1.9.2 (Jan 21, 2024)
 
 ### Features
 
 - Update snapshot materialization to support new snapshot features ([904](https://github.com/databricks/dbt-databricks/pull/904))
->>>>>>> 9c7aae7e
 
 ### Under the Hood
 
