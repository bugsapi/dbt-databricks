## dbt-databricks 1.7.7 (TBD)

### Features

- Support `on_config_change` for materialized views, expand the supported config options ([536](https://github.com/databricks/dbt-databricks/pull/536)))

## dbt-databricks 1.7.6 (Feb 6, 2024)

### Fixes

- Rollback databricks-sql-connector to 2.9.3 to actually fix connection timeout issue ([578](https://github.com/databricks/dbt-databricks/pull/578))

## dbt-databricks 1.7.5 (Jan 30, 2024) (Pulled due to poor SQL Warehouse connection behavior)

### Fixes

- Pin databricks sdk to 0.17.0 to fix connection timeout issue ([571](https://github.com/databricks/dbt-databricks/pull/571))

## dbt-databricks 1.7.4 (Jan 24, 2024) (Pulled due to poor SQL Warehouse connection behavior)

### Fixes

- Added python model specific connection handling to prevent using invalid sessions ([547](https://github.com/databricks/dbt-databricks/pull/547))
- Allow schema to be specified in testing (thanks @case-k-git!) ([538](https://github.com/databricks/dbt-databricks/pull/538))
- Fix dbt incremental_strategy behavior by fixing schema table existing check (thanks @case-k-git!) ([530](https://github.com/databricks/dbt-databricks/pull/530))
- Fixed bug that was causing streaming tables to be dropped and recreated instead of refreshed. ([552](https://github.com/databricks/dbt-databricks/pull/552))
- Fixed Hive performance regression by streamlining materialization type acquisition ([557](https://github.com/databricks/dbt-databricks/pull/557))
- Fix: Python models authentication could be overridden by a `.netrc` file in the user's home directory ([338](https://github.com/databricks/dbt-databricks/pull/338))
- Fix: MV/ST REST api authentication could be overriden by a `.netrc` file in the user's home directory ([555](https://github.com/databricks/dbt-databricks/pull/555))
<<<<<<< HEAD
- Fixed the behavior of the incremental schema change ignore option to properly handle the scenario when columns are dropped ([580](https://github.com/databricks/dbt-databricks/pull/580))
=======
- Show details in connection errors ([562](https://github.com/databricks/dbt-databricks/pull/562))
- Updated connection debugging logging and setting connection last used time on session open.([565](https://github.com/databricks/dbt-databricks/pull/565))
>>>>>>> 63c9b1d0

### Under the Hood

- Adding retries around API calls in python model submission ([549](https://github.com/databricks/dbt-databricks/pull/549))
- Upgrade to databricks-sql-connector 3.0.0 ([554](https://github.com/databricks/dbt-databricks/pull/554))
- Pinning pandas to < 2.2.0 to keep from breaking multiple tests ([564](https://github.com/databricks/dbt-databricks/pull/554))

## dbt-databricks 1.7.3 (Dec 12, 2023)

### Fixes

- Fix for issue where we were invoking create schema or not exists when the schema already exists (leading to permission issue) ([529](https://github.com/databricks/dbt-databricks/pull/529))
- Fix for issue where we never reused connections ([517](https://github.com/databricks/dbt-databricks/pull/517))

### Under the Hood

- Refactor macro tests to be more usable ([524](https://github.com/databricks/dbt-databricks/pull/524))

## dbt-databricks 1.7.2 (Nov 30, 2023)

### Features

- Adding capability to specify compute on a per model basis ([488](https://github.com/databricks/dbt-databricks/pull/488))
- Selectively persist column docs that have changed between runs of incremental ([513](https://github.com/databricks/dbt-databricks/pull/513))
- Enabling access control list for job runs (thanks @srggrs!)([518](https://github.com/databricks/dbt-databricks/pull/518))
- Allow persisting of column comments on views and retrieving comments for docs on Hive ([519](https://github.com/databricks/dbt-databricks/pull/519))

## dbt-databricks 1.7.1 (Nov 13, 2023)

### Under the Hood

- Another attempt to improve catalog gathering performance ([503](https://github.com/databricks/dbt-databricks/pull/503))

## dbt-databricks 1.7.0 (November 9, 2023)

### Features

- Added support for getting info only on specified relations to improve performance of gathering metadata ([486](https://github.com/databricks/dbt-databricks/pull/486)), also (with generous help from from @mikealfare) ([499](https://github.com/databricks/dbt-databricks/pull/499))
- Added support for getting freshness from metadata ([481](https://github.com/databricks/dbt-databricks/pull/481))

### Fixes

- Node info now gets added to SQLQuery event (thanks @davidharting!) ([494](https://github.com/databricks/dbt-databricks/pull/494))
- Compatibility with dbt-spark and dbt-core 1.7.1 ([499](https://github.com/databricks/dbt-databricks/pull/499))

### Under the Hood

- Added required adapter tests to ensure compatibility with 1.7.0 ([487](https://github.com/databricks/dbt-databricks/pull/487))
- Improved large seed performance by not casting every value (thanks @nrichards17!) ([493](https://github.com/databricks/dbt-databricks/pull/493)). Note: for `file_format="parquet"` we still need to cast.

## dbt-databricks 1.7.0rc1 (October 13, 2023)

### Fixes

- Fixed a bug where setting a primary key constraint before a null constraint would fail by ensuring null constraints happen first ([479](https://github.com/databricks/dbt-databricks/pull/479))
- Foreign key constraints now work with dbt's constraint structure ([479](https://github.com/databricks/dbt-databricks/pull/479))

### Under the Hood

- Compatibility with dbt-spark 1.7.0rc1 ([479](https://github.com/databricks/dbt-databricks/pull/479))

## dbt-databricks 1.6.6 (October 9, 2023)

### Fixes

- Optimize now runs after creating / updating liquid clustering tables ([463](https://github.com/databricks/dbt-databricks/pull/463))
- Fixing an issue where the new python library install from index behavior breaks users who were already customizing their installs ([472](https://github.com/databricks/dbt-databricks/pull/472))

### Under the Hood

- fix Pylance import errors (thanks @dataders) ([471](https://github.com/databricks/dbt-databricks/pull/471))

## dbt-databricks 1.6.5 (September 26, 2023)

### Features

- When installing python libraries onto clusters, you can now specify an index_url (Thanks @casperdamen123) ([367](https://github.com/databricks/dbt-databricks/pull/367))
- Log job run information such as run_id when submitting Python jobs to databricks (Thanks @jeffrey-harrison) ([#454](https://github.com/databricks/dbt-databricks/pull/454))

### Fixes

- Node info now gets added to SQLQueryStatus (Thanks @colin-rogers-dbt) ([453](https://github.com/databricks/dbt-databricks/pull/453))
- Fixing python model compatibility with newer DBRs ([459](https://github.com/databricks/dbt-databricks/pull/459))
- Updated the Databricks SDK dependency so as to prevent reliance on an insecure version of requests ([460](https://github.com/databricks/dbt-databricks/pull/460))
- Update logic around submitting python jobs so that if the cluster is already starting, just wait for it to start rather than failing ([461](https://github.com/databricks/dbt-databricks/pull/461))

## dbt-databricks 1.6.4 (September 14, 2023)

### Fixes

- Fixed an issue with AWS OAuth M2M flow ([#445](https://github.com/databricks/dbt-databricks/pull/445))
- Fixed an issue where every table in hive_metastore would get described ([#446](https://github.com/databricks/dbt-databricks/pull/446))

## dbt-databricks 1.6.3 (September 8, 2023)

### Fixes

- Improved legibility of python stack traces ([#434](https://github.com/databricks/dbt-databricks/pull/434)).
- Add `fetchmany`, resolves #408 (Thanks @NodeJSmith) ([#409](https://github.com/databricks/dbt-databricks/pull/409))
- Improved legibility of python stack traces ([#434](https://github.com/databricks/dbt-databricks/pull/434))
- Update our Databricks Workflow README to make clear that jobs clusters are not supported targets ([#436](https://github.com/databricks/dbt-databricks/pull/436))
- Relaxed the constraint on databricks-sql-connector to allow newer versions ([#436](https://github.com/databricks/dbt-databricks/pull/436))
- Streamlined sql connector output in dbt.log ([#437](https://github.com/databricks/dbt-databricks/pull/437))

### Under the hood

- Switch to running integration tests with OAuth ([#436](https://github.com/databricks/dbt-databricks/pull/436))

## dbt-databricks 1.6.2 (August 29, 2023)

### Features

- Follow up: re-implement fix for issue where the show tables extended command is limited to 2048 characters. ([#326](https://github.com/databricks/dbt-databricks/pull/326)). Set `DBT_DESCRIBE_TABLE_2048_CHAR_BYPASS` to `true` to enable this behaviour.
- Add `liquid_clustered_by` config to enable Liquid Clustering for Delta-based dbt models (Thanks @ammarchalifah) ([#398](https://github.com/databricks/dbt-databricks/pull/398)).

### Under the hood

- Dropping the databricks_sql_endpoint test profile as not truly testing different behavior than databricks_uc_sql_endpoint profile ([#417](https://github.com/databricks/dbt-databricks/pull/417))
- Improve testing of python model support so that we can package the new config options in this release ([#421](https://github.com/databricks/dbt-databricks/pull/421))

## dbt-databricks 1.6.1 (August 2, 2023)

### Fixes

- Revert change from #326 as it breaks DESCRIBE table in cases where the dbt API key does not have access to all tables in the schema

## dbt-databricks 1.6.0 (August 2, 2023)

### Features

- Support for dbt-core==1.6
- Added support for materialized_view and streaming_table materializations
- Support [dbt clone operation](https://github.com/databricks/dbt-databricks/pull/397)
- Support new dbt `limit` command-line flag

### Fixes

- Fix issue where the show tables extended command is limited to 2048 characters. ([#326](https://github.com/databricks/dbt-databricks/pull/326))
- Extend python model support to cover the same config options as SQL ([#379](https://github.com/databricks/dbt-databricks/pull/379))

### Other

- Drop support for Python 3.7
- Support for revamped `dbt debug`

## dbt-databricks 1.5.5 (July 7, 2023)

### Fixes

- Fixed issue where starting a terminated cluster in the python path would never return

### Features

- Include log events from databricks-sql-connector in dbt logging output.
- Adapter now populates the `query_id` field in `run_results.json` with Query History API query ID.

## dbt-databricks 1.5.4 (June 9, 2023)

### Features

- Added support for model contracts ([#336](https://github.com/databricks/dbt-databricks/pull/336))

## dbt-databricks 1.5.3 (June 8, 2023)

### Fixes

- Pins dependencies to minor versions
- Sets default socket timeout to 180s

## dbt-databricks 1.5.2 (May 17, 2023)

### Fixes

- Sets databricks sdk dependency to 0.1.6 to avoid SDK breaking changes

## dbt-databricks 1.5.1 (May 9, 2023)

### Fixes

- Add explicit dependency to protobuf >4 to work around dbt-core issue

## dbt-databricks 1.5.0 (May 2, 2023)

### Features

- Added support for OAuth (SSO and client credentials) ([#327](https://github.com/databricks/dbt-databricks/pull/327))

### Fixes

- Fix integration tests ([#316](https://github.com/databricks/dbt-databricks/pull/316))

### Dependencies

- Updated dbt-spark from >=1.4.1 to >= 1.5.0 ([#316](https://github.com/databricks/dbt-databricks/pull/316))

### Under the hood

- Throw an error if a model has an enforced contract. ([#322](https://github.com/databricks/dbt-databricks/pull/322))

## dbt-databricks 1.4.3 (April 19, 2023)

### Fixes

- fix database not found error matching ([#281](https://github.com/databricks/dbt-databricks/pull/281))
- Auto start cluster for Python models ([#306](https://github.com/databricks/dbt-databricks/pull/306))
- databricks-sql-connector to 2.5.0 ([#311](https://github.com/databricks/dbt-databricks/pull/311))

### Features

- Adding replace_where incremental strategy ([#293](https://github.com/databricks/dbt-databricks/pull/293)) ([#310](https://github.com/databricks/dbt-databricks/pull/310))
- [feat] Support ZORDER as a model config ([#292](https://github.com/databricks/dbt-databricks/pull/293)) ([#297](https://github.com/databricks/dbt-databricks/pull/297))

### Dependencies

- Added keyring>=23.13.0 for oauth token cache
- Added databricks-sdk>=0.1.1 for oauth flows
- Updated databricks-sql-connector from >=2.4.0 to >= 2.5.0

### Under the hood

Throw an error if a model has an enforced contract. ([#322](https://github.com/databricks/dbt-databricks/pull/322))

## dbt-databricks 1.4.2 (February 17, 2023)

### Fixes

- Fix test_grants to use the error class to check the error. ([#273](https://github.com/databricks/dbt-databricks/pull/273))
- Raise exception on unexpected error of list relations ([#270](https://github.com/databricks/dbt-databricks/pull/270))

## dbt-databricks 1.4.1 (January 31, 2023)

### Fixes

- Ignore case sensitivity in relation matches method. ([#265](https://github.com/databricks/dbt-databricks/pull/265))

## dbt-databricks 1.4.0 (January 25, 2023)

### Breaking changes

- Raise an exception when schema contains '.'. ([#222](https://github.com/databricks/dbt-databricks/pull/222))
  - Containing a catalog in `schema` is not allowed anymore.
  - Need to explicitly use `catalog` instead.

### Features

- Support Python 3.11 ([#233](https://github.com/databricks/dbt-databricks/pull/233))
- Support `incremental_predicates` ([#161](https://github.com/databricks/dbt-databricks/pull/161))
- Apply connection retry refactor, add defaults with exponential backoff ([#137](https://github.com/databricks/dbt-databricks/pull/137))
- Quote by Default ([#241](https://github.com/databricks/dbt-databricks/pull/241))
- Avoid show table extended command. ([#231](https://github.com/databricks/dbt-databricks/pull/231))
- Use show table extended with table name list for get_catalog. ([#237](https://github.com/databricks/dbt-databricks/pull/237))
- Add support for a glob pattern in the databricks_copy_into macro ([#259](https://github.com/databricks/dbt-databricks/pull/259))

## dbt-databricks 1.3.2 (November 9, 2022)

### Fixes

- Fix copy into macro when passing `expression_list`. ([#223](https://github.com/databricks/dbt-databricks/pull/223))
- Partially revert to fix the case where schema config contains uppercase letters. ([#224](https://github.com/databricks/dbt-databricks/pull/224))

## dbt-databricks 1.3.1 (November 1, 2022)

### Under the hood

- Show and log a warning when schema contains '.'. ([#221](https://github.com/databricks/dbt-databricks/pull/221))

## dbt-databricks 1.3.0 (October 14, 2022)

### Features

- Support python model through run command API, currently supported materializations are table and incremental. ([dbt-labs/dbt-spark#377](https://github.com/dbt-labs/dbt-spark/pull/377), [#126](https://github.com/databricks/dbt-databricks/pull/126))
- Enable Pandas and Pandas-on-Spark DataFrames for dbt python models ([dbt-labs/dbt-spark#469](https://github.com/dbt-labs/dbt-spark/pull/469), [#181](https://github.com/databricks/dbt-databricks/pull/181))
- Support job cluster in notebook submission method ([dbt-labs/dbt-spark#467](https://github.com/dbt-labs/dbt-spark/pull/467), [#194](https://github.com/databricks/dbt-databricks/pull/194))
  - In `all_purpose_cluster` submission method, a config `http_path` can be specified in Python model config to switch the cluster where Python model runs.
    ```py
    def model(dbt, _):
        dbt.config(
            materialized='table',
            http_path='...'
        )
        ...
    ```
- Use builtin timestampadd and timestampdiff functions for dateadd/datediff macros if available ([#185](https://github.com/databricks/dbt-databricks/pull/185))
- Implement testing for a test for various Python models ([#189](https://github.com/databricks/dbt-databricks/pull/189))
- Implement testing for `type_boolean` in Databricks ([dbt-labs/dbt-spark#471](https://github.com/dbt-labs/dbt-spark/pull/471), [#188](https://github.com/databricks/dbt-databricks/pull/188))
- Add a macro to support [COPY INTO](https://docs.databricks.com/spark/latest/spark-sql/language-manual/delta-copy-into.html) ([#190](https://github.com/databricks/dbt-databricks/pull/190))

### Under the hood

- Apply "Initial refactoring of incremental materialization" ([#148](https://github.com/databricks/dbt-databricks/pull/148))
  - Now dbt-databricks uses `adapter.get_incremental_strategy_macro` instead of `dbt_spark_get_incremental_sql` macro to dispatch the incremental strategy macro. The overwritten `dbt_spark_get_incremental_sql` macro will not work anymore.
- Better interface for python submission ([dbt-labs/dbt-spark#452](https://github.com/dbt-labs/dbt-spark/pull/452), [#178](https://github.com/databricks/dbt-databricks/pull/178))

## dbt-databricks 1.2.3 (September 26, 2022)

### Fixes

- Fix cancellation ([#173](https://github.com/databricks/dbt-databricks/pull/173))
- `http_headers` should be dict in the profile ([#174](https://github.com/databricks/dbt-databricks/pull/174))

## dbt-databricks 1.2.2 (September 8, 2022)

### Fixes

- Data is duplicated on reloading seeds that are using an external table ([#114](https://github.com/databricks/dbt-databricks/issues/114), [#149](https://github.com/databricks/dbt-databricks/issues/149))

### Under the hood

- Explicitly close cursors ([#163](https://github.com/databricks/dbt-databricks/pull/163))
- Upgrade databricks-sql-connector to 2.0.5 ([#166](https://github.com/databricks/dbt-databricks/pull/166))
- Embed dbt-databricks and databricks-sql-connector versions to SQL comments ([#167](https://github.com/databricks/dbt-databricks/pull/167))

## dbt-databricks 1.2.1 (August 24, 2022)

### Features

- Support Python 3.10 ([#158](https://github.com/databricks/dbt-databricks/pull/158))

## dbt-databricks 1.2.0 (August 16, 2022)

### Features

- Add grants to materializations ([dbt-labs/dbt-spark#366](https://github.com/dbt-labs/dbt-spark/issues/366), [dbt-labs/dbt-spark#381](https://github.com/dbt-labs/dbt-spark/pull/381))
- Add `connection_parameters` for databricks-sql-connector connection parameters ([#135](https://github.com/databricks/dbt-databricks/pull/135))
  - This can be used to customize the connection by setting additional parameters.
  - The full parameters are listed at [Databricks SQL Connector for Python](https://docs.databricks.com/dev-tools/python-sql-connector.html#connect-method).
  - Currently, the following parameters are reserved for `dbt-databricks`. Please use the normal credential settings instead.
    - server_hostname
    - http_path
    - access_token
    - session_configuration
    - catalog
    - schema

### Fixes

- Incremental materialization updated to not drop table first if full refresh for delta lake format, as it already runs _create or replace table_ ([dbt-labs/dbt-spark#286](https://github.com/dbt-labs/dbt-spark/issues/286), [dbt-labs/dbt-spark#287](https://github.com/dbt-labs/dbt-spark/pull/287))

### Under the hood

- Update `SparkColumn.numeric_type` to return `decimal` instead of `numeric`, since SparkSQL exclusively supports the former ([dbt-labs/dbt-spark#380](https://github.com/dbt-labs/dbt-spark/pull/380))
- Make minimal changes to support dbt Core incremental materialization refactor ([dbt-labs/dbt-spark#402](https://github.com/dbt-labs/dbt-spark/issue/402), [dbt-labs/dbt-spark#394](httpe://github.com/dbt-labs/dbt-spark/pull/394), [#136](https://github.com/databricks/dbt-databricks/pull/136))
- Add new basic tests `TestDocsGenerateDatabricks` and `TestDocsGenReferencesDatabricks` ([#134](https://github.com/databricks/dbt-databricks/pull/134))
- Set upper bound for `databricks-sql-connector` when Python 3.10 ([#154](https://github.com/databricks/dbt-databricks/pull/154))
  - Note that `databricks-sql-connector` does not officially support Python 3.10 yet.

### Contributors

- [@grindheim](https://github.com/grindheim) ([dbt-labs/dbt-spark#287](https://github.com/dbt-labs/dbt-spark/pull/287/))

## dbt-databricks 1.1.1 (July 19, 2022)

### Features

- Support for Databricks CATALOG as a DATABASE in DBT compilations ([#95](https://github.com/databricks/dbt-databricks/issues/95), [#89](https://github.com/databricks/dbt-databricks/pull/89), [#94](https://github.com/databricks/dbt-databricks/pull/94), [#105](https://github.com/databricks/dbt-databricks/pull/105))
  - Setting an initial catalog with `session_properties` is deprecated and will not work in the future release. Please use `catalog` or `database` to set the initial catalog.
  - When using catalog, `spark_build_snapshot_staging_table` macro will not be used. If trying to override the macro, `databricks_build_snapshot_staging_table` should be overridden instead.

### Fixes

- Block taking jinja2.runtime.Undefined into DatabricksAdapter ([#98](https://github.com/databricks/dbt-databricks/pull/98))
- Avoid using Cursor.schema API when database is None ([#100](https://github.com/databricks/dbt-databricks/pull/100))

### Under the hood

- Drop databricks-sql-connector 1.0 ([#108](https://github.com/databricks/dbt-databricks/pull/108))

## dbt-databricks 1.1.0 (May 11, 2022)

### Features

- Add support for [Delta constraints](https://docs.databricks.com/delta/delta-constraints.html) ([#71](https://github.com/databricks/dbt-databricks/pull/71))

### Under the hood

- Port testing framework changes from [dbt-labs/dbt-spark#299](https://github.com/dbt-labs/dbt-spark/pull/299) and [dbt-labs/dbt-spark#314](https://github.com/dbt-labs/dbt-spark/pull/314) ([#70](https://github.com/databricks/dbt-databricks/pull/70))

## dbt-databricks 1.0.3 (April 26, 2022)

### Fixes

- Make internal macros use macro dispatch pattern ([#72](https://github.com/databricks/dbt-databricks/pull/72))

## dbt-databricks 1.0.2 (March 31, 2022)

### Features

- Support for setting table properties as part of a model configuration ([#33](https://github.com/databricks/dbt-databricks/issues/33), [#49](https://github.com/databricks/dbt-databricks/pull/49))
- Get the session_properties map to work ([#57](https://github.com/databricks/dbt-databricks/pull/57))
- Bump up databricks-sql-connector to 1.0.1 and use the Cursor APIs ([#50](https://github.com/databricks/dbt-databricks/pull/50))

## dbt-databricks 1.0.1 (February 8, 2022)

### Features

- Inherit from dbt-spark for backward compatibility with spark-utils and other dbt packages ([#32](https://github.com/databricks/dbt-databricks/issues/32), [#35](https://github.com/databricks/dbt-databricks/pull/35))
- Add SQL Endpoint specific integration tests ([#45](https://github.com/databricks/dbt-databricks/pull/45), [#46](https://github.com/databricks/dbt-databricks/pull/46))

### Fixes

- Close the connection properly ([#34](https://github.com/databricks/dbt-databricks/issues/34), [#37](https://github.com/databricks/dbt-databricks/pull/37))

## dbt-databricks 1.0.0 (December 6, 2021)

### Features

- Make the connection use databricks-sql-connector ([#3](https://github.com/databricks/dbt-databricks/pull/3), [#7](https://github.com/databricks/dbt-databricks/pull/7))
- Make the default file format 'delta' ([#14](https://github.com/databricks/dbt-databricks/pull/14), [#16](https://github.com/databricks/dbt-databricks/pull/16))
- Make the default incremental strategy 'merge' ([#23](https://github.com/databricks/dbt-databricks/pull/23))
- Remove unnecessary stack trace ([#10](https://github.com/databricks/dbt-databricks/pull/10))

## dbt-spark 1.0.0 (December 3, 2021)

### Fixes

- Incremental materialization corrected to respect `full_refresh` config, by using `should_full_refresh()` macro ([#260](https://github.com/dbt-labs/dbt-spark/issues/260), [#262](https://github.com/dbt-labs/dbt-spark/pull/262/))

### Contributors

- [@grindheim](https://github.com/grindheim) ([#262](https://github.com/dbt-labs/dbt-spark/pull/262/))

## dbt-spark 1.0.0rc2 (November 24, 2021)

### Features

- Add support for Apache Hudi (hudi file format) which supports incremental merge strategies ([#187](https://github.com/dbt-labs/dbt-spark/issues/187), [#210](https://github.com/dbt-labs/dbt-spark/pull/210))

### Under the hood

- Refactor seed macros: remove duplicated code from dbt-core, and provide clearer logging of SQL parameters that differ by connection method ([#249](https://github.com/dbt-labs/dbt-spark/issues/249), [#250](https://github.com/dbt-labs/dbt-snowflake/pull/250))
- Replace `sample_profiles.yml` with `profile_template.yml`, for use with new `dbt init` ([#247](https://github.com/dbt-labs/dbt-spark/pull/247))

### Contributors

- [@vingov](https://github.com/vingov) ([#210](https://github.com/dbt-labs/dbt-spark/pull/210))

## dbt-spark 1.0.0rc1 (November 10, 2021)

### Under the hood

- Remove official support for python 3.6, which is reaching end of life on December 23, 2021 ([dbt-core#4134](https://github.com/dbt-labs/dbt-core/issues/4134), [#253](https://github.com/dbt-labs/dbt-snowflake/pull/253))
- Add support for structured logging ([#251](https://github.com/dbt-labs/dbt-spark/pull/251))

## dbt-spark 0.21.1 (Release TBD)

## dbt-spark 0.21.1rc1 (November 3, 2021)

### Fixes

- Fix `--store-failures` for tests, by suppressing irrelevant error in `comment_clause()` macro ([#232](https://github.com/dbt-labs/dbt-spark/issues/232), [#233](https://github.com/dbt-labs/dbt-spark/pull/233))
- Add support for `on_schema_change` config in incremental models: `ignore`, `fail`, `append_new_columns`. For `sync_all_columns`, removing columns is not supported by Apache Spark or Delta Lake ([#198](https://github.com/dbt-labs/dbt-spark/issues/198), [#226](https://github.com/dbt-labs/dbt-spark/issues/226), [#229](https://github.com/dbt-labs/dbt-spark/pull/229))
- Add `persist_docs` call to incremental model ([#224](https://github.com/dbt-labs/dbt-spark/issues/224), [#234](https://github.com/dbt-labs/dbt-spark/pull/234))

### Contributors

- [@binhnefits](https://github.com/binhnefits) ([#234](https://github.com/dbt-labs/dbt-spark/pull/234))

## dbt-spark 0.21.0 (October 4, 2021)

### Fixes

- Enhanced get_columns_in_relation method to handle a bug in open source deltalake which doesnt return schema details in `show table extended in databasename like '*'` query output. This impacts dbt snapshots if file format is open source deltalake ([#207](https://github.com/dbt-labs/dbt-spark/pull/207))
- Parse properly columns when there are struct fields to avoid considering inner fields: Issue ([#202](https://github.com/dbt-labs/dbt-spark/issues/202))

### Under the hood

- Add `unique_field` to better understand adapter adoption in anonymous usage tracking ([#211](https://github.com/dbt-labs/dbt-spark/pull/211))

### Contributors

- [@harryharanb](https://github.com/harryharanb) ([#207](https://github.com/dbt-labs/dbt-spark/pull/207))
- [@SCouto](https://github.com/Scouto) ([#204](https://github.com/dbt-labs/dbt-spark/pull/204))

## dbt-spark 0.21.0b2 (August 20, 2021)

### Fixes

- Add pyodbc import error message to dbt.exceptions.RuntimeException to get more detailed information when running `dbt debug` ([#192](https://github.com/dbt-labs/dbt-spark/pull/192))
- Add support for ODBC Server Side Parameters, allowing options that need to be set with the `SET` statement to be used ([#201](https://github.com/dbt-labs/dbt-spark/pull/201))
- Add `retry_all` configuration setting to retry all connection issues, not just when the `_is_retryable_error` function determines ([#194](https://github.com/dbt-labs/dbt-spark/pull/194))

### Contributors

- [@JCZuurmond](https://github.com/JCZuurmond) ([#192](https://github.com/fishtown-analytics/dbt-spark/pull/192))
- [@jethron](https://github.com/jethron) ([#201](https://github.com/fishtown-analytics/dbt-spark/pull/201))
- [@gregingenii](https://github.com/gregingenii) ([#194](https://github.com/dbt-labs/dbt-spark/pull/194))

## dbt-spark 0.21.0b1 (August 3, 2021)

## dbt-spark 0.20.1 (August 2, 2021)

## dbt-spark 0.20.1rc1 (August 2, 2021)

### Fixes

- Fix `get_columns_in_relation` when called on models created in the same run ([#196](https://github.com/dbt-labs/dbt-spark/pull/196), [#197](https://github.com/dbt-labs/dbt-spark/pull/197))

### Contributors

- [@ali-tny](https://github.com/ali-tny) ([#197](https://github.com/fishtown-analytics/dbt-spark/pull/197))

## dbt-spark 0.20.0 (July 12, 2021)

## dbt-spark 0.20.0rc2 (July 7, 2021)

### Features

- Add support for `merge_update_columns` config in `merge`-strategy incremental models ([#183](https://github.com/fishtown-analytics/dbt-spark/pull/183), [#184](https://github.com/fishtown-analytics/dbt-spark/pull/184))

### Fixes

- Fix column-level `persist_docs` on Delta tables, add tests ([#180](https://github.com/fishtown-analytics/dbt-spark/pull/180))

## dbt-spark 0.20.0rc1 (June 8, 2021)

### Features

- Allow user to specify `use_ssl` ([#169](https://github.com/fishtown-analytics/dbt-spark/pull/169))
- Allow setting table `OPTIONS` using `config` ([#171](https://github.com/fishtown-analytics/dbt-spark/pull/171))
- Add support for column-level `persist_docs` on Delta tables ([#84](https://github.com/fishtown-analytics/dbt-spark/pull/84), [#170](https://github.com/fishtown-analytics/dbt-spark/pull/170))

### Fixes

- Cast `table_owner` to string to avoid errors generating docs ([#158](https://github.com/fishtown-analytics/dbt-spark/pull/158), [#159](https://github.com/fishtown-analytics/dbt-spark/pull/159))
- Explicitly cast column types when inserting seeds ([#139](https://github.com/fishtown-analytics/dbt-spark/pull/139), [#166](https://github.com/fishtown-analytics/dbt-spark/pull/166))

### Under the hood

- Parse information returned by `list_relations_without_caching` macro to speed up catalog generation ([#93](https://github.com/fishtown-analytics/dbt-spark/issues/93), [#160](https://github.com/fishtown-analytics/dbt-spark/pull/160))
- More flexible host passing, https:// can be omitted ([#153](https://github.com/fishtown-analytics/dbt-spark/issues/153))

### Contributors

- [@friendofasquid](https://github.com/friendofasquid) ([#159](https://github.com/fishtown-analytics/dbt-spark/pull/159))
- [@franloza](https://github.com/franloza) ([#160](https://github.com/fishtown-analytics/dbt-spark/pull/160))
- [@Fokko](https://github.com/Fokko) ([#165](https://github.com/fishtown-analytics/dbt-spark/pull/165))
- [@rahulgoyal2987](https://github.com/rahulgoyal2987) ([#169](https://github.com/fishtown-analytics/dbt-spark/pull/169))
- [@JCZuurmond](https://github.com/JCZuurmond) ([#171](https://github.com/fishtown-analytics/dbt-spark/pull/171))
- [@cristianoperez](https://github.com/cristianoperez) ([#170](https://github.com/fishtown-analytics/dbt-spark/pull/170))

## dbt-spark 0.19.1 (April 2, 2021)

## dbt-spark 0.19.1b2 (February 26, 2021)

### Under the hood

- Update serialization calls to use new API in dbt-core `0.19.1b2` ([#150](https://github.com/fishtown-analytics/dbt-spark/pull/150))

## dbt-spark 0.19.0.1 (February 26, 2021)

### Fixes

- Fix package distribution to include incremental model materializations ([#151](https://github.com/fishtown-analytics/dbt-spark/pull/151), [#152](https://github.com/fishtown-analytics/dbt-spark/issues/152))

## dbt-spark 0.19.0 (February 21, 2021)

### Breaking changes

- Incremental models have `incremental_strategy: append` by default. This strategy adds new records without updating or overwriting existing records. For that, use `merge` or `insert_overwrite` instead, depending on the file format, connection method, and attributes of your underlying data. dbt will try to raise a helpful error if you configure a strategy that is not supported for a given file format or connection. ([#140](https://github.com/fishtown-analytics/dbt-spark/pull/140), [#141](https://github.com/fishtown-analytics/dbt-spark/pull/141))

### Fixes

- Capture hard-deleted records in snapshot merge, when `invalidate_hard_deletes` config is set ([#109](https://github.com/fishtown-analytics/dbt-spark/pull/143), [#126](https://github.com/fishtown-analytics/dbt-spark/pull/144))

## dbt-spark 0.19.0rc1 (January 8, 2021)

### Breaking changes

- Users of the `http` and `thrift` connection methods need to install extra requirements: `pip install dbt-spark[PyHive]` ([#109](https://github.com/fishtown-analytics/dbt-spark/pull/109), [#126](https://github.com/fishtown-analytics/dbt-spark/pull/126))

### Under the hood

- Enable `CREATE OR REPLACE` support when using Delta. Instead of dropping and recreating the table, it will keep the existing table, and add a new version as supported by Delta. This will ensure that the table stays available when running the pipeline, and you can track the history.
- Add changelog, issue templates ([#119](https://github.com/fishtown-analytics/dbt-spark/pull/119), [#120](https://github.com/fishtown-analytics/dbt-spark/pull/120))

### Fixes

- Handle case of 0 retries better for HTTP Spark Connections ([#132](https://github.com/fishtown-analytics/dbt-spark/pull/132))

### Contributors

- [@danielvdende](https://github.com/danielvdende) ([#132](https://github.com/fishtown-analytics/dbt-spark/pull/132))
- [@Fokko](https://github.com/Fokko) ([#125](https://github.com/fishtown-analytics/dbt-spark/pull/125))

## dbt-spark 0.18.1.1 (November 13, 2020)

### Fixes

- Fix `extras_require` typo to enable `pip install dbt-spark[ODBC]` (([#121](https://github.com/fishtown-analytics/dbt-spark/pull/121)), ([#122](https://github.com/fishtown-analytics/dbt-spark/pull/122)))

## dbt-spark 0.18.1 (November 6, 2020)

### Features

- Allows users to specify `auth` and `kerberos_service_name` ([#107](https://github.com/fishtown-analytics/dbt-spark/pull/107))
- Add support for ODBC driver connections to Databricks clusters and endpoints ([#116](https://github.com/fishtown-analytics/dbt-spark/pull/116))

### Under the hood

- Updated README links ([#115](https://github.com/fishtown-analytics/dbt-spark/pull/115))
- Support complete atomic overwrite of non-partitioned incremental models ([#117](https://github.com/fishtown-analytics/dbt-spark/pull/117))
- Update to support dbt-core 0.18.1 ([#110](https://github.com/fishtown-analytics/dbt-spark/pull/110), [#118](https://github.com/fishtown-analytics/dbt-spark/pull/118))

### Contributors

- [@danielhstahl](https://github.com/danielhstahl) ([#107](https://github.com/fishtown-analytics/dbt-spark/pull/107))
- [@collinprather](https://github.com/collinprather) ([#115](https://github.com/fishtown-analytics/dbt-spark/pull/115))
- [@charlottevdscheun](https://github.com/charlottevdscheun) ([#117](https://github.com/fishtown-analytics/dbt-spark/pull/117))
- [@Fokko](https://github.com/Fokko) ([#117](https://github.com/fishtown-analytics/dbt-spark/pull/117))

## dbt-spark 0.18.0 (September 18, 2020)

### Under the hood

- Make a number of changes to support dbt-adapter-tests ([#103](https://github.com/fishtown-analytics/dbt-spark/pull/103))
- Update to support dbt-core 0.18.0. Run CI tests against local Spark, Databricks ([#105](https://github.com/fishtown-analytics/dbt-spark/pull/105))<|MERGE_RESOLUTION|>--- conflicted
+++ resolved
@@ -3,6 +3,9 @@
 ### Features
 
 - Support `on_config_change` for materialized views, expand the supported config options ([536](https://github.com/databricks/dbt-databricks/pull/536)))
+
+### Fixes
+- Fixed the behavior of the incremental schema change ignore option to properly handle the scenario when columns are dropped ([580](https://github.com/databricks/dbt-databricks/pull/580))
 
 ## dbt-databricks 1.7.6 (Feb 6, 2024)
 
@@ -27,12 +30,8 @@
 - Fixed Hive performance regression by streamlining materialization type acquisition ([557](https://github.com/databricks/dbt-databricks/pull/557))
 - Fix: Python models authentication could be overridden by a `.netrc` file in the user's home directory ([338](https://github.com/databricks/dbt-databricks/pull/338))
 - Fix: MV/ST REST api authentication could be overriden by a `.netrc` file in the user's home directory ([555](https://github.com/databricks/dbt-databricks/pull/555))
-<<<<<<< HEAD
-- Fixed the behavior of the incremental schema change ignore option to properly handle the scenario when columns are dropped ([580](https://github.com/databricks/dbt-databricks/pull/580))
-=======
 - Show details in connection errors ([562](https://github.com/databricks/dbt-databricks/pull/562))
 - Updated connection debugging logging and setting connection last used time on session open.([565](https://github.com/databricks/dbt-databricks/pull/565))
->>>>>>> 63c9b1d0
 
 ### Under the Hood
 
