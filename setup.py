--- conflicted
+++ resolved
@@ -63,11 +63,7 @@
         "keyring>=23.13.0",
         "pandas<2.2.0",
         "protobuf<5.0.0",
-<<<<<<< HEAD
-        "pydantic~=2.7.0",
-=======
         "pydantic>=1.10.0, <2",
->>>>>>> 711607e1
     ],
     zip_safe=False,
     classifiers=[
