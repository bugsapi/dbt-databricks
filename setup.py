#!/usr/bin/env python
import os
import sys
import re

# require python 3.7 or newer
if sys.version_info < (3, 7):
    print('Error: dbt does not support this version of Python.')
    print('Please upgrade to Python 3.7 or higher.')
    sys.exit(1)


# require version of setuptools that supports find_namespace_packages
from setuptools import setup
try:
    from setuptools import find_namespace_packages
except ImportError:
    # the user has a downlevel version of setuptools.
    print('Error: dbt requires setuptools v40.1.0 or higher.')
    print('Please upgrade setuptools with "pip install --upgrade setuptools" '
          'and try again')
    sys.exit(1)


# pull long description from README
this_directory = os.path.abspath(os.path.dirname(__file__))
with open(os.path.join(this_directory, 'README.md'), 'r', encoding='utf8') as f:
    long_description = f.read()


# get this package's version from dbt/adapters/<name>/__version__.py
def _get_plugin_version_dict():
    _version_path = os.path.join(
        this_directory, 'dbt', 'adapters', 'databricks', '__version__.py'
    )
    _semver = r'''(?P<major>\d+)\.(?P<minor>\d+)\.(?P<patch>\d+)'''
    _pre = r'''((?P<prekind>a|b|rc)(?P<pre>\d+))?'''
    _version_pattern = fr'''version\s*=\s*["']{_semver}{_pre}["']'''
    with open(_version_path) as f:
        match = re.search(_version_pattern, f.read().strip())
        if match is None:
            raise ValueError(f'invalid version at {_version_path}')
        return match.groupdict()


# require a compatible minor version (~=), prerelease if this is a prerelease
def _get_dbt_core_version():
    parts = _get_plugin_version_dict()
    minor = "{major}.{minor}.0".format(**parts)
    pre = (parts["prekind"]+"1" if parts["prekind"] else "")
    return f"{minor}{pre}"


<<<<<<< HEAD
package_name = "dbt-databricks"
package_version = _get_plugin_version()
=======
package_name = "dbt-spark"
package_version = "1.0.0"
>>>>>>> 63ebe042
dbt_core_version = _get_dbt_core_version()
description = """The Databricks adapter plugin for dbt"""

setup(
    name=package_name,
    version=package_version,

    description=description,
    long_description=long_description,
    long_description_content_type='text/markdown',

    author='Databricks',
    author_email='feedback@databricks.com',
    url='https://github.com/databricks/dbt-databricks',

    packages=find_namespace_packages(include=['dbt', 'dbt.*']),
    include_package_data=True,
    install_requires=[
        'dbt-core~={}'.format(dbt_core_version),
        'databricks-sql-connector>=0.9.0',
    ],
    zip_safe=False,
    classifiers=[
        'Development Status :: 5 - Production/Stable',

        'License :: OSI Approved :: Apache Software License',

        'Operating System :: Microsoft :: Windows',
        'Operating System :: MacOS :: MacOS X',
        'Operating System :: POSIX :: Linux',

        'Programming Language :: Python :: 3.7',
        'Programming Language :: Python :: 3.8',
        'Programming Language :: Python :: 3.9',
    ],
    python_requires=">=3.7",
)<|MERGE_RESOLUTION|>--- conflicted
+++ resolved
@@ -51,13 +51,8 @@
     return f"{minor}{pre}"
 
 
-<<<<<<< HEAD
 package_name = "dbt-databricks"
-package_version = _get_plugin_version()
-=======
-package_name = "dbt-spark"
 package_version = "1.0.0"
->>>>>>> 63ebe042
 dbt_core_version = _get_dbt_core_version()
 description = """The Databricks adapter plugin for dbt"""
 
