--- conflicted
+++ resolved
@@ -50,8 +50,8 @@
 from dbt.adapters.databricks.python_models.python_submissions import (
     ServerlessClusterPythonJobHelper,
 )
-from dbt.adapters.databricks.python_submissions import (
-    DbtDatabricksWorkflowPythonJobHelper,
+from dbt.adapters.databricks.python_models.python_submissions import (
+    WorkflowPythonJobHelper,
 )
 from dbt.adapters.databricks.relation import DatabricksRelation
 from dbt.adapters.databricks.relation import DatabricksRelationType
@@ -623,15 +623,10 @@
     @property
     def python_submission_helpers(self) -> Dict[str, Type[PythonJobHelper]]:
         return {
-<<<<<<< HEAD
-            "job_cluster": DbtDatabricksJobClusterPythonJobHelper,
-            "all_purpose_cluster": DbtDatabricksAllPurposeClusterPythonJobHelper,
-            "workflow_job": DbtDatabricksWorkflowPythonJobHelper,
-=======
             "job_cluster": JobClusterPythonJobHelper,
             "all_purpose_cluster": AllPurposeClusterPythonJobHelper,
             "serverless_cluster": ServerlessClusterPythonJobHelper,
->>>>>>> 60b487de
+            "workflow_job": WorkflowPythonJobHelper,
         }
 
     @available
