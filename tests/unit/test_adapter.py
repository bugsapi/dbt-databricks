--- conflicted
+++ resolved
@@ -340,26 +340,16 @@
             assert connection.credentials.token == "dapiXXXXXXXXXXXXXXXXXXXXXXXXXXXXXXXX"
             assert connection.credentials.schema == "analytics"
 
-<<<<<<< HEAD
-    @mock.patch("dbt.adapters.databricks.api_client.DatabricksApiClient.create")
+    @patch("dbt.adapters.databricks.api_client.DatabricksApiClient.create")
     def test_list_relations_without_caching__no_relations(self, _):
-        with mock.patch.object(DatabricksAdapter, "get_relations_without_caching") as mocked:
-=======
-    def test_list_relations_without_caching__no_relations(self):
         with patch.object(DatabricksAdapter, "get_relations_without_caching") as mocked:
->>>>>>> 63980336
             mocked.return_value = []
             adapter = DatabricksAdapter(Mock(flags={}), get_context("spawn"))
             assert adapter.list_relations("database", "schema") == []
 
-<<<<<<< HEAD
-    @mock.patch("dbt.adapters.databricks.api_client.DatabricksApiClient.create")
+    @patch("dbt.adapters.databricks.api_client.DatabricksApiClient.create")
     def test_list_relations_without_caching__some_relations(self, _):
-        with mock.patch.object(DatabricksAdapter, "get_relations_without_caching") as mocked:
-=======
-    def test_list_relations_without_caching__some_relations(self):
         with patch.object(DatabricksAdapter, "get_relations_without_caching") as mocked:
->>>>>>> 63980336
             mocked.return_value = [("name", "table", "hudi", "owner")]
             adapter = DatabricksAdapter(Mock(flags={}), get_context("spawn"))
             relations = adapter.list_relations("database", "schema")
@@ -372,14 +362,10 @@
             assert relation.owner == "owner"
             assert relation.is_hudi
 
-<<<<<<< HEAD
-    @mock.patch("dbt.adapters.databricks.api_client.DatabricksApiClient.create")
+
+    @patch("dbt.adapters.databricks.api_client.DatabricksApiClient.create")
     def test_list_relations_without_caching__hive_relation(self, _):
-        with mock.patch.object(DatabricksAdapter, "get_relations_without_caching") as mocked:
-=======
-    def test_list_relations_without_caching__hive_relation(self):
         with patch.object(DatabricksAdapter, "get_relations_without_caching") as mocked:
->>>>>>> 63980336
             mocked.return_value = [("name", "table", None, None)]
             adapter = DatabricksAdapter(Mock(flags={}), get_context("spawn"))
             relations = adapter.list_relations("database", "schema")
@@ -391,14 +377,9 @@
             assert relation.type == DatabricksRelationType.Table
             assert not relation.has_information()
 
-<<<<<<< HEAD
-    @mock.patch("dbt.adapters.databricks.api_client.DatabricksApiClient.create")
+    @patch("dbt.adapters.databricks.api_client.DatabricksApiClient.create")
     def test_get_schema_for_catalog__no_columns(self, _):
-        with mock.patch.object(DatabricksAdapter, "_list_relations_with_information") as list_info:
-=======
-    def test_get_schema_for_catalog__no_columns(self):
         with patch.object(DatabricksAdapter, "_list_relations_with_information") as list_info:
->>>>>>> 63980336
             list_info.return_value = [(Mock(), "info")]
             with patch.object(DatabricksAdapter, "_get_columns_for_catalog") as get_columns:
                 get_columns.return_value = []
@@ -406,14 +387,9 @@
                 table = adapter._get_schema_for_catalog("database", "schema", "name")
                 assert len(table.rows) == 0
 
-<<<<<<< HEAD
-    @mock.patch("dbt.adapters.databricks.api_client.DatabricksApiClient.create")
+    @patch("dbt.adapters.databricks.api_client.DatabricksApiClient.create")
     def test_get_schema_for_catalog__some_columns(self, _):
-        with mock.patch.object(DatabricksAdapter, "_list_relations_with_information") as list_info:
-=======
-    def test_get_schema_for_catalog__some_columns(self):
         with patch.object(DatabricksAdapter, "_list_relations_with_information") as list_info:
->>>>>>> 63980336
             list_info.return_value = [(Mock(), "info")]
             with patch.object(DatabricksAdapter, "_get_columns_for_catalog") as get_columns:
                 get_columns.return_value = [
