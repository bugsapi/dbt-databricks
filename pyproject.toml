[build-system]
requires = ["hatchling"]
build-backend = "hatchling.build"

[project]
name = "dbt-databricks"
dynamic = ["version"]
description = "The Databricks adapter plugin for dbt"
readme = "README.md"
license = "Apache-2.0"
requires-python = ">=3.9"
authors = [{ name = "Databricks", email = "feedback@databricks.com" }]
classifiers = [
    "Development Status :: 5 - Production/Stable",
    "License :: OSI Approved :: Apache Software License",
    "Operating System :: MacOS :: MacOS X",
    "Operating System :: Microsoft :: Windows",
    "Operating System :: POSIX :: Linux",
    "Programming Language :: Python :: 3.9",
    "Programming Language :: Python :: 3.10",
    "Programming Language :: Python :: 3.11",
    "Programming Language :: Python :: 3.12",
]
dependencies = [
    "databricks-sdk==0.17.0",
    "databricks-sql-connector>=3.5.0, <4.0.0",
    "dbt-adapters>=1.7.0, <2.0",
    "dbt-common>=1.10.0, <2.0",
    "dbt-core>=1.8.7, <2.0",
    "dbt-spark>=1.8.0, <2.0",
    "keyring>=23.13.0",
<<<<<<< HEAD
=======
    "pydantic>=1.10.0",
>>>>>>> 3fc74dfd
]

[project.urls]
homepage = "https://github.com/databricks/dbt-databricks"
changelog = "https://github.com/databricks/dbt-databricks/blob/main/CHANGELOG.md"
documentation = "https://docs.getdbt.com/reference/resource-configs/databricks-configs"
issues = "https://github.com/databricks/dbt-databricks/issues"
repository = "https://github.com/databricks/dbt-databricks"

[tool.hatch.version]
path = "dbt/adapters/databricks/__version__.py"

[tool.hatch.build]
include = ["/dbt"]

[tool.hatch.envs.verify]
detached = true
dependencies = ["wheel", "twine", "check-wheel-contents"]

[tool.hatch.envs.verify.scripts]
check-all = ["- check-wheel", "- check-sdist"]
check-wheel = [
    "twine check dist/*",
    "find ./dist/dbt_databricks-*.whl -maxdepth 1 -type f | xargs python -m pip install --force-reinstall --find-links=dist/",
    "pip freeze | grep dbt-databricks",
]
check-sdist = [
    "check-wheel-contents dist/*.whl --ignore W007,W008",
    "find ./dist/dbt_databricks-*.gz -maxdepth 1 -type f | xargs python -m pip install --force-reinstall --find-links=dist/",
    "pip freeze | grep dbt-databricks",
]

[tool.hatch.envs.default]
dependencies = [
    "dbt_common @ git+https://github.com/dbt-labs/dbt-common.git",
    "dbt-adapters @ git+https://github.com/dbt-labs/dbt-adapters.git@main",
    "dbt-core @ git+https://github.com/dbt-labs/dbt-core.git@main#subdirectory=core",
    "dbt-tests-adapter @ git+https://github.com/dbt-labs/dbt-adapters.git@main#subdirectory=dbt-tests-adapter",
    "dbt-spark @ git+https://github.com/dbt-labs/dbt-spark.git@main",
    "pytest",
    "pytest-xdist",
    "pytest-dotenv",
    "freezegun",
    "mypy",
    "pre-commit",
    "ruff",
    "types-requests",
    "debugpy",
    "pydantic>=1.10.0, <2",
]
path = ".hatch"
python = "3.9"

[tool.hatch.envs.default.scripts]
setup-precommit = "pre-commit install"
code-quality = "pre-commit run --all-files"
unit = "pytest --color=yes -v --profile databricks_cluster -n auto --dist=loadscope tests/unit"
cluster-e2e = "pytest --color=yes -v --profile databricks_cluster -n auto --dist=loadscope tests/functional"
uc-cluster-e2e = "pytest --color=yes -v --profile databricks_uc_cluster -n auto --dist=loadscope tests/functional"
sqlw-e2e = "pytest --color=yes -v --profile databricks_uc_sql_endpoint -n auto --dist=loadscope tests/functional"

[tool.hatch.envs.test.scripts]
unit = "pytest --color=yes -v --profile databricks_cluster -n auto --dist=loadscope tests/unit"

[[tool.hatch.envs.test.matrix]]
python = ["3.9", "3.10", "3.11", "3.12"]

[tool.ruff]
line-length = 100
target-version = 'py39'

[tool.ruff.lint]
select = ["E", "W", "F", "I", "UP"]
ignore = ["E203"]

[tool.pytest.ini_options]
filterwarnings = [
    "ignore:.*'soft_unicode' has been renamed to 'soft_str'*:DeprecationWarning",
    "ignore:unclosed file .*:ResourceWarning",
]
env_files = ["test.env"]
testpaths = ["tests/unit", "tests/functional"]
markers = [
    "external: mark test as requiring an external location",
    "python: mark test as running a python model",
    "dlt: mark test as running a DLT model",
]

[tool.mypy]
strict_optional = true
no_implicit_optional = true
disallow_untyped_defs = true

[[tool.mypy.overrides]]
module = "tests.*"
disallow_untyped_defs = false

[[tool.mypy.overrides]]
module = ["databricks.*", "agate.*", "jinja2.*", "yaml.*"]
ignore_missing_imports = true<|MERGE_RESOLUTION|>--- conflicted
+++ resolved
@@ -29,10 +29,7 @@
     "dbt-core>=1.8.7, <2.0",
     "dbt-spark>=1.8.0, <2.0",
     "keyring>=23.13.0",
-<<<<<<< HEAD
-=======
     "pydantic>=1.10.0",
->>>>>>> 3fc74dfd
 ]
 
 [project.urls]
