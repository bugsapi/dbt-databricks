--- conflicted
+++ resolved
@@ -1,30 +1,9 @@
-<<<<<<< HEAD
-=======
-
-{#-- We can't use temporary tables with `create ... as ()` syntax #}
-{% macro spark_create_temporary_view(relation, sql) -%}
-  create temporary view {{ relation.include(database=false, schema=false) }} as
-    {{ sql }}
-{% endmacro %}
-
-
->>>>>>> 95bd1cf7
 {% macro file_format_clause() %}
   {%- set file_format = config.get('file_format', validator=validation.any[basestring]) -%}
   {%- if file_format is not none %}
     using {{ file_format }}
   {%- endif %}
 {%- endmacro -%}
-
-<<<<<<< HEAD
-{% macro location_clause(label, required=false) %}
-  {%- set location = config.get('location', validator=validation.any[basestring]) -%}
-  {%- if location is not none %}
-    {{ label }} "{{ location }}"
-  {%- endif %}
-{%- endmacro -%}
-
-=======
 
 {% macro location_clause() %}
   {%- set location_root = config.get('location_root', validator=validation.any[basestring]) -%}
@@ -48,7 +27,6 @@
   {% endif %}
 {%- endmacro -%}
 
->>>>>>> 95bd1cf7
 {% macro partition_cols(label, required=false) %}
   {%- set cols = config.get('partition_by', validator=validation.any[list, basestring]) -%}
   {%- if cols is not none %}
@@ -64,16 +42,10 @@
   {%- endif %}
 {%- endmacro -%}
 
-<<<<<<< HEAD
-{% macro clustered_cols(label, required=false) %}
-  {%- set cols = config.get('cluster_by', validator=validation.any[list, basestring]) -%}
-  {%- set num_buckets = config.get('num_buckets', validator=validation.any[int]) -%}
-=======
 
 {% macro clustered_cols(label, required=false) %}
   {%- set cols = config.get('clustered_by', validator=validation.any[list, basestring]) -%}
   {%- set buckets = config.get('buckets', validator=validation.any[int]) -%}
->>>>>>> 95bd1cf7
   {%- if (cols is not none) and (buckets is not none) %}
     {%- if cols is string -%}
       {%- set cols = [cols] -%}
@@ -83,8 +55,7 @@
       {{ item }}
       {%- if not loop.last -%},{%- endif -%}
     {%- endfor -%}
-<<<<<<< HEAD
-    ) into {{ num_buckets }} buckets
+    ) into {{ buckets }} buckets
   {%- endif %}
 {%- endmacro -%}
 
@@ -112,36 +83,30 @@
   create temporary view {{ relation.include(schema=false) }} as
     {{ sql }}
 {% endmacro %}
-=======
-    ) into {{ buckets }} buckets
-  {%- endif %}
-{%- endmacro -%}
-
->>>>>>> 95bd1cf7
 
 {% macro spark__create_table_as(temporary, relation, sql) -%}
   {% if temporary -%}
     {{ create_temporary_view(relation, sql) }}
   {%- else -%}
     create table {{ relation }}
-<<<<<<< HEAD
-      {{ file_format_clause() }}
-      {{ location_clause(label="location") }}
-      {{ partition_cols(label="partitioned by") }}
-      {{ clustered_cols(label="clustered by") }}
-=======
     {{ file_format_clause() }}
     {{ partition_cols(label="partitioned by") }}
     {{ clustered_cols(label="clustered by") }}
     {{ location_clause() }}
     {{ comment_clause() }}
->>>>>>> 95bd1cf7
     as
       {{ sql }}
   {%- endif %}
 {%- endmacro -%}
 
-<<<<<<< HEAD
+
+{% macro spark__create_view_as(relation, sql) -%}
+  create or replace view {{ relation }}
+  {{ comment_clause() }}
+  as
+    {{ sql }}
+{% endmacro %}
+
 {% macro spark__create_schema(database_name, schema_name) -%}
   {%- call statement('create_schema') -%}
     create schema if not exists {{schema_name}}
@@ -152,24 +117,11 @@
   {%- call statement('drop_schema') -%}
     drop schema if exists {{ schema_name }} cascade
   {%- endcall -%}
-=======
-
-{% macro spark__create_view_as(relation, sql) -%}
-  create view {{ relation }}
-  {{ comment_clause() }}
-  as
-    {{ sql }}
->>>>>>> 95bd1cf7
 {% endmacro %}
-
 
 {% macro spark__get_columns_in_relation(relation) -%}
   {% call statement('get_columns_in_relation', fetch_result=True) %}
-<<<<<<< HEAD
-    describe extended {{ relation }}
-=======
       describe extended {{ relation }}
->>>>>>> 95bd1cf7
   {% endcall %}
   {% do return(load_result('get_columns_in_relation').table) %}
 {% endmacro %}
@@ -193,8 +145,6 @@
   current_timestamp()
 {%- endmacro %}
 
-<<<<<<< HEAD
-=======
 {% macro spark__create_schema(database_name, schema_name) -%}
   {%- call statement('create_schema') -%}
     create schema if not exists {{ schema_name }}
@@ -226,7 +176,6 @@
   {% do return(load_result('list_properties').table) %}
 {%- endmacro %}
 
->>>>>>> 95bd1cf7
 {% macro spark__rename_relation(from_relation, to_relation) -%}
   {% call statement('rename_relation') -%}
     {% if not from_relation.type %}
