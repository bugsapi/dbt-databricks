--- conflicted
+++ resolved
@@ -1,4 +1,3 @@
-<<<<<<< HEAD
 ## dbt-databricks 1.10.0 (TBD)
 
 ### Features
@@ -8,13 +7,12 @@
 ### Under the Hood
 
 - Implement new constraint logic for use_materialization_v2 flag ([846](https://github.com/databricks/dbt-databricks/pull/846/files)), ([876](https://github.com/databricks/dbt-databricks/pull/876))
-=======
+
 ## dbt-databricks 1.9.2 (TBD)
 
 ### Under the Hood
 
 - Refactor global state reading ([888](https://github.com/databricks/dbt-databricks/pull/888))
->>>>>>> b0ff51bd
 
 ## dbt-databricks 1.9.1 (December 16, 2024)
 
