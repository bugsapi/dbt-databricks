--- conflicted
+++ resolved
@@ -55,15 +55,9 @@
     include_package_data=True,
     install_requires=[
         "dbt-spark>=1.8.0, <2.0",
-<<<<<<< HEAD
-        "dbt-core~=1.8.0",
-        "dbt-adapters~=1.2.0",
-        "databricks-sql-connector>=3.2.0, <3.3.0",
-=======
         "dbt-core>=1.8.0, <2.0",
         "dbt-adapters>=1.3.0, <2.0",
-        "databricks-sql-connector>=3.1.0, <3.2.0",
->>>>>>> 25807a83
+        "databricks-sql-connector>=3.2.0, <3.3.0",
         "databricks-sdk==0.17.0",
         "keyring>=23.13.0",
         "pandas<2.2.0",
