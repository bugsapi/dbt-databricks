import os
import re
from abc import ABC, abstractmethod
from collections import defaultdict
from collections.abc import Iterable, Iterator
from concurrent.futures import Future
from contextlib import contextmanager
from dataclasses import dataclass
from importlib import metadata
from multiprocessing.context import SpawnContext
from typing import TYPE_CHECKING, Any, ClassVar, Generic, Optional, Union, cast
from uuid import uuid4

from dbt_common.behavior_flags import BehaviorFlag
from dbt_common.contracts.config.base import BaseConfig
from dbt_common.exceptions import CompilationError, DbtConfigError, DbtInternalError
from dbt_common.utils import executor
from dbt_common.utils.dict import AttrDict
from packaging import version

from dbt.adapters.base import AdapterConfig, PythonJobHelper
from dbt.adapters.base.impl import catch_as_completed, log_code_execution
from dbt.adapters.base.meta import available
from dbt.adapters.base.relation import BaseRelation
from dbt.adapters.capability import Capability, CapabilityDict, CapabilitySupport, Support
from dbt.adapters.contracts.connection import AdapterResponse, Connection
from dbt.adapters.contracts.relation import RelationConfig, RelationType
from dbt.adapters.databricks import constraints
from dbt.adapters.databricks.behaviors.columns import (
    GetColumnsBehavior,
    GetColumnsByDescribe,
    GetColumnsByInformationSchema,
)
from dbt.adapters.databricks.column import DatabricksColumn
<<<<<<< HEAD
from dbt.adapters.databricks.connections import (
    DatabricksConnectionManager,
    ExtendedSessionConnectionManager,
)
<<<<<<< HEAD
=======
from dbt.adapters.databricks.connections import DatabricksConnectionManager
from dbt.adapters.databricks.global_state import GlobalState
>>>>>>> 395801ec (Compress to one connection manager (#910))
=======
from dbt.adapters.databricks.global_state import GlobalState
>>>>>>> ea2b52d0
from dbt.adapters.databricks.python_models.python_submissions import (
    AllPurposeClusterPythonJobHelper,
    JobClusterPythonJobHelper,
    ServerlessClusterPythonJobHelper,
    WorkflowPythonJobHelper,
)
from dbt.adapters.databricks.relation import (
    KEY_TABLE_PROVIDER,
    DatabricksRelation,
    DatabricksRelationType,
)
from dbt.adapters.databricks.relation_configs.base import (
    DatabricksRelationConfig,
    DatabricksRelationConfigBase,
)
from dbt.adapters.databricks.relation_configs.incremental import IncrementalTableConfig
from dbt.adapters.databricks.relation_configs.materialized_view import (
    MaterializedViewConfig,
)
from dbt.adapters.databricks.relation_configs.streaming_table import (
    StreamingTableConfig,
)
from dbt.adapters.databricks.relation_configs.table_format import TableFormat
from dbt.adapters.databricks.relation_configs.tblproperties import TblPropertiesConfig
from dbt.adapters.databricks.utils import get_first_row, handle_missing_objects, redact_credentials
from dbt.adapters.relation_configs import RelationResults
from dbt.adapters.spark.impl import (
    DESCRIBE_TABLE_EXTENDED_MACRO_NAME,
    GET_COLUMNS_IN_RELATION_RAW_MACRO_NAME,
    KEY_TABLE_OWNER,
    KEY_TABLE_STATISTICS,
    LIST_SCHEMAS_MACRO_NAME,
    SparkAdapter,
)

if TYPE_CHECKING:
    from agate import Row, Table

dbt_version = metadata.version("dbt-core")
SUPPORT_MICROBATCH = version.parse(dbt_version) >= version.parse("1.9.0b1")

CURRENT_CATALOG_MACRO_NAME = "current_catalog"
USE_CATALOG_MACRO_NAME = "use_catalog"
GET_CATALOG_MACRO_NAME = "get_catalog"
SHOW_TABLE_EXTENDED_MACRO_NAME = "show_table_extended"
SHOW_TABLES_MACRO_NAME = "show_tables"
SHOW_VIEWS_MACRO_NAME = "show_views"


USE_INFO_SCHEMA_FOR_COLUMNS = BehaviorFlag(
    name="use_info_schema_for_columns",
    default=False,
    description=(
        "Use info schema to gather column information to ensure complex types are not truncated."
        "  Incurs some overhead, so disabled by default."
    ),
)  # type: ignore[typeddict-item]

USE_USER_FOLDER_FOR_PYTHON = BehaviorFlag(
    name="use_user_folder_for_python",
    default=False,
    description=(
        "Use the user's home folder for uploading python notebooks."
        "  Shared folder use is deprecated due to governance concerns."
    ),
)  # type: ignore[typeddict-item]

USE_MATERIALIZATION_V2 = BehaviorFlag(
    name="use_materialization_v2",
    default=False,
    description=(
        "Use revamped materializations based on separating create and insert."
        "  This allows more performant column comments, as well as new column features."
    ),
)  # type: ignore[typeddict-item]


@dataclass
class DatabricksConfig(AdapterConfig):
    file_format: str = "delta"
    table_format: str = TableFormat.DEFAULT
    location_root: Optional[str] = None
    include_full_name_in_path: bool = False
    partition_by: Optional[Union[list[str], str]] = None
    clustered_by: Optional[Union[list[str], str]] = None
    liquid_clustered_by: Optional[Union[list[str], str]] = None
    buckets: Optional[int] = None
    options: Optional[dict[str, str]] = None
    merge_update_columns: Optional[str] = None
    merge_exclude_columns: Optional[str] = None
    databricks_tags: Optional[dict[str, str]] = None
    tblproperties: Optional[dict[str, str]] = None
    zorder: Optional[Union[list[str], str]] = None
    unique_tmp_table_suffix: bool = False
    skip_non_matched_step: Optional[bool] = None
    skip_matched_step: Optional[bool] = None
    matched_condition: Optional[str] = None
    not_matched_condition: Optional[str] = None
    not_matched_by_source_action: Optional[str] = None
    not_matched_by_source_condition: Optional[str] = None
    target_alias: Optional[str] = None
    source_alias: Optional[str] = None
    merge_with_schema_evolution: Optional[bool] = None


def get_identifier_list_string(table_names: set[str]) -> str:
    """Returns `"|".join(table_names)` by default.

    Returns `"*"` if `DBT_DESCRIBE_TABLE_2048_CHAR_BYPASS` == `"true"`
    and the joined string exceeds 2048 characters

    This is for AWS Glue Catalog users. See issue #325.
    """

    _identifier = "|".join(table_names)
    bypass_2048_char_limit = GlobalState.get_char_limit_bypass()
    if bypass_2048_char_limit == "true":
        _identifier = _identifier if len(_identifier) < 2048 else "*"
    return _identifier


class DatabricksAdapter(SparkAdapter):
    INFORMATION_COMMENT_REGEX = re.compile(r"Comment: (.*)\n[A-Z][A-Za-z ]+:", re.DOTALL)

    Relation = DatabricksRelation
    Column = DatabricksColumn

<<<<<<< HEAD
<<<<<<< HEAD
    if USE_LONG_SESSIONS:
=======
    if GlobalState.get_use_long_sessions():
>>>>>>> ea2b52d0
        ConnectionManager: type[DatabricksConnectionManager] = ExtendedSessionConnectionManager
    else:
        ConnectionManager = DatabricksConnectionManager
=======
    ConnectionManager = DatabricksConnectionManager
>>>>>>> 395801ec (Compress to one connection manager (#910))

    connections: DatabricksConnectionManager

    AdapterSpecificConfigs = DatabricksConfig

    _capabilities = CapabilityDict(
        {
            Capability.TableLastModifiedMetadata: CapabilitySupport(support=Support.Full),
            Capability.SchemaMetadataByRelations: CapabilitySupport(support=Support.Full),
        }
    )

    CONSTRAINT_SUPPORT = constraints.CONSTRAINT_SUPPORT

    get_column_behavior: GetColumnsBehavior

    def __init__(self, config: Any, mp_context: SpawnContext) -> None:
        super().__init__(config, mp_context)

        # dbt doesn't propogate flags for certain workflows like dbt debug so this requires
        # an additional guard
        self.get_column_behavior = GetColumnsByDescribe()
        try:
            if self.behavior.use_info_schema_for_columns.no_warn:  # type: ignore[attr-defined]
                self.get_column_behavior = GetColumnsByInformationSchema()
        except CompilationError:
            pass

    @property
    def _behavior_flags(self) -> list[BehaviorFlag]:
        return [USE_INFO_SCHEMA_FOR_COLUMNS, USE_USER_FOLDER_FOR_PYTHON, USE_MATERIALIZATION_V2]

    @available.parse(lambda *a, **k: 0)
    def update_tblproperties_for_iceberg(
        self, config: BaseConfig, tblproperties: Optional[dict[str, str]] = None
    ) -> dict[str, str]:
        result = tblproperties or config.get("tblproperties", {})
        if config.get("table_format") == TableFormat.ICEBERG:
            if self.compare_dbr_version(14, 3) < 0:
                raise DbtConfigError("Iceberg support requires Databricks Runtime 14.3 or later.")
            if config.get("file_format", "delta") != "delta":
                raise DbtConfigError(
                    "When table_format is 'iceberg', cannot set file_format to other than delta."
                )
            if config.get("materialized") not in ("incremental", "table"):
                raise DbtConfigError(
                    "When table_format is 'iceberg', materialized must be 'incremental' or 'table'."
                )
            result["delta.enableIcebergCompatV2"] = "true"
            result["delta.universalFormat.enabledFormats"] = "iceberg"
        return result

    @available.parse(lambda *a, **k: 0)
    def compute_external_path(
        self, config: BaseConfig, model: BaseConfig, is_incremental: bool = False
    ) -> str:
        location_root = config.get("location_root")
        database = model.get("database", "hive_metastore")
        schema = model.get("schema", "default")
        identifier = model.get("alias")
        if location_root is None:
            raise DbtConfigError("location_root is required for external tables.")
        include_full_name_in_path = config.get("include_full_name_in_path", False)
        if include_full_name_in_path:
            path = os.path.join(location_root, database, schema, identifier)
        else:
            path = os.path.join(location_root, identifier)
        if is_incremental:
            path = path + "_tmp"
        return path

    # override/overload
    def acquire_connection(
        self, name: Optional[str] = None, query_header_context: Any = None
    ) -> Connection:
        return self.connections.set_connection_name(name, query_header_context)

    # override
    @contextmanager
    def connection_named(
        self, name: str, query_header_context: Any = None, should_release_connection: bool = True
    ) -> Iterator[None]:
        try:
            if self.connections.query_header is not None:
                self.connections.query_header.set(name, query_header_context)
            self.acquire_connection(name, query_header_context)
            yield
        finally:
            if should_release_connection:
                self.release_connection()

            if self.connections.query_header is not None:
                self.connections.query_header.reset()

    @available.parse(lambda *a, **k: 0)
    def compare_dbr_version(self, major: int, minor: int) -> int:
        """
        Returns the comparison result between the version of the cluster and the specified version.

        - positive number if the cluster version is greater than the specified version.
        - 0 if the versions are the same
        - negative number if the cluster version is less than the specified version.

        Always returns positive number if trying to connect to SQL Warehouse.
        """
        return self.connections.compare_dbr_version(major, minor)

    def list_schemas(self, database: Optional[str]) -> list[str]:
        """
        Get a list of existing schemas in database.

        If `database` is `None`, fallback to executing `show databases` because
        `list_schemas` tries to collect schemas from all catalogs when `database` is `None`.
        """
        if database is not None:
            results = self.connections.list_schemas(database=database)
        else:
            results = self.execute_macro(LIST_SCHEMAS_MACRO_NAME, kwargs={"database": database})
        return [row[0] for row in results]

    def check_schema_exists(self, database: Optional[str], schema: str) -> bool:
        """Check if a schema exists."""
        return schema.lower() in set(s.lower() for s in self.list_schemas(database=database))

    def execute(
        self,
        sql: str,
        auto_begin: bool = False,
        fetch: bool = False,
        limit: Optional[int] = None,
        *,
        staging_table: Optional[BaseRelation] = None,
    ) -> tuple[AdapterResponse, "Table"]:
        try:
            return super().execute(sql=sql, auto_begin=auto_begin, fetch=fetch, limit=limit)
        finally:
            if staging_table is not None:
                self.drop_relation(staging_table)

    def list_relations_without_caching(  # type: ignore[override]
        self, schema_relation: DatabricksRelation
    ) -> list[DatabricksRelation]:
        empty: list[tuple[Optional[str], Optional[str], Optional[str], Optional[str]]] = []
        results = handle_missing_objects(
            lambda: self.get_relations_without_caching(schema_relation), empty
        )

        relations = []
        for row in results:
            name, kind, file_format, owner = row
            metadata = None
            if file_format:
                metadata = {KEY_TABLE_OWNER: owner, KEY_TABLE_PROVIDER: file_format}
            relations.append(
                self.Relation.create(
                    database=schema_relation.database,
                    schema=schema_relation.schema,
                    identifier=name,
                    type=self.Relation.get_relation_type(kind),
                    metadata=metadata,
                )
            )

        return relations

    def get_relations_without_caching(
        self, relation: DatabricksRelation
    ) -> list[tuple[Optional[str], Optional[str], Optional[str], Optional[str]]]:
        if relation.is_hive_metastore():
            return self._get_hive_relations(relation)
        return self._get_uc_relations(relation)

    def _get_uc_relations(
        self, relation: DatabricksRelation
    ) -> list[tuple[Optional[str], Optional[str], Optional[str], Optional[str]]]:
        kwargs = {"relation": relation}
        results = self.execute_macro("get_uc_tables", kwargs=kwargs)
        return [
            (row["table_name"], row["table_type"], row["file_format"], row["table_owner"])
            for row in results
        ]

    def _get_hive_relations(
        self, relation: DatabricksRelation
    ) -> list[tuple[Optional[str], Optional[str], Optional[str], Optional[str]]]:
        kwargs = {"relation": relation}

        new_rows: list[tuple[str, Optional[str]]]
        if all([relation.database, relation.schema]):
            tables = self.connections.list_tables(
                database=relation.database,  # type: ignore[arg-type]
                schema=relation.schema,  # type: ignore[arg-type]
            )

            new_rows = []
            for row in tables:
                # list_tables returns TABLE_TYPE as view for both materialized views and for
                # streaming tables.  Set type to "" in this case and it will be resolved below.
                type = row["TABLE_TYPE"].lower() if row["TABLE_TYPE"] else None
                row = (row["TABLE_NAME"], type)
                new_rows.append(row)

        else:
            tables = self.execute_macro(SHOW_TABLES_MACRO_NAME, kwargs=kwargs)
            new_rows = [(row["tableName"], None) for row in tables]

        # if there are any table types to be resolved
        if any(not row[1] for row in new_rows):
            with self._catalog(relation.database):
                views = self.execute_macro(SHOW_VIEWS_MACRO_NAME, kwargs=kwargs)
                view_names = set(views.columns["viewName"].values())  # type: ignore[attr-defined]
                new_rows = [
                    (row[0], str(RelationType.View if row[0] in view_names else RelationType.Table))
                    for row in new_rows
                ]

        return [(row[0], row[1], None, None) for row in new_rows]

    @available.parse(lambda *a, **k: [])
    def get_column_schema_from_query(self, sql: str) -> list[DatabricksColumn]:
        """Get a list of the Columns with names and data types from the given sql."""
        _, cursor = self.connections.add_select_query(sql)
        try:
            columns: list[DatabricksColumn] = [
                self.Column.create(
                    column_name, self.connections.data_type_code_to_name(column_type_code)
                )
                # https://peps.python.org/pep-0249/#description
                for column_name, column_type_code, *_ in cursor.description
            ]
        finally:
            cursor.close()
        return columns

    def get_relation(
        self,
        database: Optional[str],
        schema: str,
        identifier: str,
        *,
        needs_information: bool = False,
    ) -> Optional[DatabricksRelation]:
        cached: Optional[DatabricksRelation] = super(SparkAdapter, self).get_relation(
            database=database, schema=schema, identifier=identifier
        )

        if not needs_information:
            return cached

        return self._set_relation_information(cached) if cached else None

    def parse_describe_extended(  # type: ignore[override]
        self, relation: DatabricksRelation, raw_rows: list["Row"]
    ) -> tuple[dict[str, Any], list[DatabricksColumn]]:
        # Convert the Row to a dict
        dict_rows = [dict(zip(row._keys, row._values)) for row in raw_rows]
        # Find the separator between the rows and the metadata provided
        # by the DESCRIBE TABLE EXTENDED statement
        pos = self.find_table_information_separator(dict_rows)
        # Remove rows that start with a hash, they are comments
        rows = [row for row in raw_rows[0:pos] if not row["col_name"].startswith("#")]
        metadata = {col["col_name"]: col["data_type"] for col in raw_rows[pos + 1 :]}

        raw_table_stats = metadata.get(KEY_TABLE_STATISTICS)
        table_stats = DatabricksColumn.convert_table_stats(raw_table_stats)
        return metadata, [
            DatabricksColumn(
                table_database=relation.database,
                table_schema=relation.schema,
                table_name=relation.name,
                table_type=relation.type,
                table_owner=str(metadata.get(KEY_TABLE_OWNER)),
                table_stats=table_stats,
                table_comment=metadata.get("Comment"),
                column=column["col_name"],
                column_index=idx,
                dtype=column["data_type"],
                comment=column["comment"],
            )
            for idx, column in enumerate(rows)
        ]

    def get_columns_in_relation(  # type: ignore[override]
        self, relation: DatabricksRelation
    ) -> list[DatabricksColumn]:
        return self.get_column_behavior.get_columns_in_relation(self, relation)

    def _get_updated_relation(
        self, relation: DatabricksRelation
    ) -> tuple[DatabricksRelation, list[DatabricksColumn]]:
        rows = list(
            handle_missing_objects(
                lambda: self.execute_macro(
                    GET_COLUMNS_IN_RELATION_RAW_MACRO_NAME,
                    kwargs={"relation": relation},
                ),
                AttrDict(),
            )
        )
        metadata, columns = self.parse_describe_extended(relation, rows)

        # strip hudi metadata columns.
        columns = [x for x in columns if x.name not in self.HUDI_METADATA_COLUMNS]

        return (
            self.Relation.create(
                database=relation.database,
                schema=relation.schema,
                identifier=relation.identifier,
                type=relation.type,  # type: ignore
                metadata=metadata,
            ),
            columns,
        )

    def _set_relation_information(self, relation: DatabricksRelation) -> DatabricksRelation:
        """Update the information of the relation, or return it if it already exists."""
        if relation.has_information():
            return relation

        return self._get_updated_relation(relation)[0]

    def parse_columns_from_information(  # type: ignore[override]
        self, relation: DatabricksRelation, information: str
    ) -> list[DatabricksColumn]:
        owner_match = re.findall(self.INFORMATION_OWNER_REGEX, information)
        owner = owner_match[0] if owner_match else None
        matches = re.finditer(self.INFORMATION_COLUMNS_REGEX, information)
        comment_match = re.findall(self.INFORMATION_COMMENT_REGEX, information)
        table_comment = comment_match[0] if comment_match else None
        columns = []
        stats_match = re.findall(self.INFORMATION_STATISTICS_REGEX, information)
        raw_table_stats = stats_match[0] if stats_match else None
        table_stats = DatabricksColumn.convert_table_stats(raw_table_stats)

        for match_num, match in enumerate(matches):
            column_name, column_type, _ = match.groups()
            column = DatabricksColumn(
                table_database=relation.database,
                table_schema=relation.schema,
                table_name=relation.table,
                table_type=relation.type,
                table_comment=table_comment,
                column_index=match_num,
                table_owner=owner,
                column=column_name,
                dtype=DatabricksColumn.translate_type(column_type),
                table_stats=table_stats,
            )
            columns.append(column)
        return columns

    def get_catalog_by_relations(
        self, used_schemas: frozenset[tuple[str, str]], relations: set[BaseRelation]
    ) -> tuple["Table", list[Exception]]:
        relation_map: dict[tuple[str, str], set[str]] = defaultdict(set)
        for relation in relations:
            if relation.identifier:
                relation_map[
                    (relation.database or "hive_metastore", relation.schema or "schema")
                ].add(relation.identifier)

        return self._get_catalog_for_relation_map(relation_map, used_schemas)

    def get_catalog(
        self,
        relation_configs: Iterable[RelationConfig],
        used_schemas: frozenset[tuple[str, str]],
    ) -> tuple["Table", list[Exception]]:
        relation_map: dict[tuple[str, str], set[str]] = defaultdict(set)
        for relation in relation_configs:
            relation_map[(relation.database or "hive_metastore", relation.schema or "default")].add(
                relation.identifier
            )

        return self._get_catalog_for_relation_map(relation_map, used_schemas)

    def _get_catalog_for_relation_map(
        self,
        relation_map: dict[tuple[str, str], set[str]],
        used_schemas: frozenset[tuple[str, str]],
    ) -> tuple["Table", list[Exception]]:
        with executor(self.config) as tpe:
            futures: list[Future[Table]] = []
            for schema, relations in relation_map.items():
                if schema in used_schemas:
                    identifier = get_identifier_list_string(relations)
                    if identifier:
                        futures.append(
                            tpe.submit_connected(
                                self,
                                str(schema),
                                self._get_schema_for_catalog,
                                schema[0],
                                schema[1],
                                identifier,
                            )
                        )
            catalogs, exceptions = catch_as_completed(futures)
        return catalogs, exceptions

    def _list_relations_with_information(
        self, schema_relation: DatabricksRelation
    ) -> list[tuple[DatabricksRelation, str]]:
        results = self._show_table_extended(schema_relation)

        relations: list[tuple[DatabricksRelation, str]] = []
        if results:
            for name, information in results.select(["tableName", "information"]):
                rel_type = RelationType.View if "Type: VIEW" in information else RelationType.Table
                relation = self.Relation.create(
                    database=schema_relation.database.lower() if schema_relation.database else None,
                    schema=schema_relation.schema.lower() if schema_relation.schema else None,
                    identifier=name,
                    type=rel_type,
                )
                relations.append((relation, information))

        return relations

    def _show_table_extended(self, schema_relation: DatabricksRelation) -> Optional["Table"]:
        kwargs = {"schema_relation": schema_relation}

        def exec() -> AttrDict:
            with self._catalog(schema_relation.database):
                return self.execute_macro(SHOW_TABLE_EXTENDED_MACRO_NAME, kwargs=kwargs)

        return handle_missing_objects(exec, None)

    def _get_schema_for_catalog(self, catalog: str, schema: str, identifier: str) -> "Table":
        # Lazy load to improve startup time
        from agate import Table
        from dbt_common.clients.agate_helper import DEFAULT_TYPE_TESTER

        columns: list[dict[str, Any]] = []

        if identifier:
            schema_relation = self.Relation.create(
                database=catalog or "hive_metastore",
                schema=schema,
                identifier=identifier,
                quote_policy=self.config.quoting,
            )
            for relation, information in self._list_relations_with_information(schema_relation):
                columns.extend(self._get_columns_for_catalog(relation, information))
        return Table.from_object(columns, column_types=DEFAULT_TYPE_TESTER)

    def _get_columns_for_catalog(  # type: ignore[override]
        self, relation: DatabricksRelation, information: str
    ) -> Iterable[dict[str, Any]]:
        columns = self.parse_columns_from_information(relation, information)

        for column in columns:
            # convert DatabricksRelation into catalog dicts
            as_dict = column.to_column_dict()
            as_dict["column_name"] = as_dict.pop("column", None)
            as_dict["column_type"] = as_dict.pop("dtype")
            yield as_dict

    def add_query(
        self,
        sql: str,
        auto_begin: bool = True,
        bindings: Optional[Any] = None,
        abridge_sql_log: bool = False,
        *,
        close_cursor: bool = False,
    ) -> tuple[Connection, Any]:
        return self.connections.add_query(
            sql, auto_begin, bindings, abridge_sql_log, close_cursor=close_cursor
        )

    def run_sql_for_tests(
        self, sql: str, fetch: str, conn: Connection
    ) -> Optional[Union[Optional[tuple], list[tuple]]]:
        cursor = conn.handle.cursor()
        try:
            cursor.execute(sql)
            if fetch == "one":
                return cursor.fetchone()
            elif fetch == "all":
                return cursor.fetchall()
            else:
                return None
        except BaseException as e:
            print(redact_credentials(sql))
            print(e)
            raise
        finally:
            cursor.close()
            conn.transaction_open = False

    @available
    def valid_incremental_strategies(self) -> list[str]:
        valid_strategies = ["append", "merge", "insert_overwrite", "replace_where"]
        if SUPPORT_MICROBATCH:
            valid_strategies.append("microbatch")

        return valid_strategies

    @property
    def python_submission_helpers(self) -> dict[str, type[PythonJobHelper]]:
        return {
            "job_cluster": JobClusterPythonJobHelper,
            "all_purpose_cluster": AllPurposeClusterPythonJobHelper,
            "serverless_cluster": ServerlessClusterPythonJobHelper,
            "workflow_job": WorkflowPythonJobHelper,
        }

    @log_code_execution
    def submit_python_job(self, parsed_model: dict, compiled_code: str) -> AdapterResponse:
        parsed_model["config"]["user_folder_for_python"] = parsed_model["config"].get(
            "user_folder_for_python",
            self.behavior.use_user_folder_for_python.setting,  # type: ignore[attr-defined]
        )
        return super().submit_python_job(parsed_model, compiled_code)

    @available
    def redact_credentials(self, sql: str) -> str:
        return redact_credentials(sql)

    @contextmanager
    def _catalog(self, catalog: Optional[str]) -> Iterator[None]:
        """
        A context manager to make the operation work in the specified catalog,
        and move back to the current catalog after the operation.

        If `catalog` is None, the operation works in the current catalog.
        """
        current_catalog: Optional[str] = None
        try:
            if catalog is not None:
                current_catalog = self.execute_macro(CURRENT_CATALOG_MACRO_NAME)[0][0]
                if current_catalog is not None:
                    if current_catalog != catalog:
                        self.execute_macro(USE_CATALOG_MACRO_NAME, kwargs=dict(catalog=catalog))
                    else:
                        current_catalog = None
            yield
        finally:
            if current_catalog is not None:
                self.execute_macro(USE_CATALOG_MACRO_NAME, kwargs=dict(catalog=current_catalog))

    @available.parse(lambda *a, **k: {})
    def get_persist_doc_columns(
        self, existing_columns: list[DatabricksColumn], columns: dict[str, Any]
    ) -> dict[str, Any]:
        """Returns a dictionary of columns that have updated comments."""
        return_columns = {}

        # Since existing_columns are gathered after writing the table, we don't need to include any
        # columns from the model that are not in the existing_columns. If we did, it would lead to
        # an error when we tried to alter the table.
        for column in existing_columns:
            name = column.column
            if name in columns:
                config_column = columns[name]
                if isinstance(config_column, dict):
                    comment = columns[name].get("description", "")
                elif hasattr(config_column, "description"):
                    comment = config_column.description
                else:
                    raise DbtInternalError(
                        f"Column {name} in model config is not a dictionary or ColumnInfo object."
                    )
                if comment != (column.comment or ""):
                    return_columns[name] = columns[name]

        return return_columns

    @available.parse(lambda *a, **k: {})
    def get_relation_config(self, relation: DatabricksRelation) -> DatabricksRelationConfigBase:
        if relation.type == DatabricksRelationType.MaterializedView:
            return MaterializedViewAPI.get_from_relation(self, relation)
        elif relation.type == DatabricksRelationType.StreamingTable:
            return StreamingTableAPI.get_from_relation(self, relation)
        elif relation.type == DatabricksRelationType.Table:
            return IncrementalTableAPI.get_from_relation(self, relation)
        else:
            raise NotImplementedError(f"Relation type {relation.type} is not supported.")

    @available.parse(lambda *a, **k: {})
    def get_config_from_model(self, model: RelationConfig) -> DatabricksRelationConfigBase:
        assert model.config, "Config was missing from relation"
        if model.config.materialized == "materialized_view":
            return MaterializedViewAPI.get_from_relation_config(model)
        elif model.config.materialized == "streaming_table":
            return StreamingTableAPI.get_from_relation_config(model)
        elif model.config.materialized == "incremental":
            return IncrementalTableAPI.get_from_relation_config(model)
        else:
            raise NotImplementedError(
                f"Materialization {model.config.materialized} is not supported."
            )

    @available
    def generate_unique_temporary_table_suffix(self, suffix_initial: str = "__dbt_tmp") -> str:
        return f"{suffix_initial}_{str(uuid4())}"

    @available
    @staticmethod
    def parse_columns_and_constraints(
        existing_columns: list[DatabricksColumn],
        model_columns: dict[str, dict[str, Any]],
        model_constraints: list[dict[str, Any]],
    ) -> tuple[list[DatabricksColumn], list[constraints.TypedConstraint]]:
        """Returns a list of columns that have been updated with features for table create."""
        enriched_columns = []
        not_null_set, parsed_constraints = constraints.parse_constraints(
            list(model_columns.values()), model_constraints
        )

        for column in existing_columns:
            if column.name in model_columns:
                column_info = model_columns[column.name]
                enriched_column = column.enrich(column_info, column.name in not_null_set)
                enriched_columns.append(enriched_column)
            else:
                if column.name in not_null_set:
                    column.not_null = True
                enriched_columns.append(column)

        return enriched_columns, parsed_constraints


@dataclass(frozen=True)
class RelationAPIBase(ABC, Generic[DatabricksRelationConfig]):
    """Base class for the relation API, so as to provide some encapsulation from the adapter.
    For the most part, these are just namespaces to group related methods together.
    """

    relation_type: ClassVar[str]

    @classmethod
    @abstractmethod
    def config_type(cls) -> type[DatabricksRelationConfig]:
        """Get the config class for delegating calls."""

        raise NotImplementedError("Must be implemented by subclass")

    @classmethod
    def get_from_relation(
        cls, adapter: DatabricksAdapter, relation: DatabricksRelation
    ) -> DatabricksRelationConfig:
        """Get the relation config from the relation."""

        assert relation.type == cls.relation_type
        results = cls._describe_relation(adapter, relation)
        return cls.config_type().from_results(results)

    @classmethod
    def get_from_relation_config(cls, relation_config: RelationConfig) -> DatabricksRelationConfig:
        """Get the relation config from the model node."""

        return cls.config_type().from_relation_config(relation_config)

    @classmethod
    @abstractmethod
    def _describe_relation(
        cls, adapter: DatabricksAdapter, relation: DatabricksRelation
    ) -> RelationResults:
        """Describe the relation and return the results."""

        raise NotImplementedError("Must be implemented by subclass")


class DeltaLiveTableAPIBase(RelationAPIBase[DatabricksRelationConfig]):
    @classmethod
    def get_from_relation(
        cls, adapter: DatabricksAdapter, relation: DatabricksRelation
    ) -> DatabricksRelationConfig:
        """Get the relation config from the relation."""

        relation_config = super().get_from_relation(adapter, relation)

        # Ensure any current refreshes are completed before returning the relation config
        tblproperties = cast(TblPropertiesConfig, relation_config.config["tblproperties"])
        if tblproperties.pipeline_id:
            adapter.connections.api_client.dlt_pipelines.poll_for_completion(
                tblproperties.pipeline_id
            )
        return relation_config


class MaterializedViewAPI(DeltaLiveTableAPIBase[MaterializedViewConfig]):
    relation_type = DatabricksRelationType.MaterializedView

    @classmethod
    def config_type(cls) -> type[MaterializedViewConfig]:
        return MaterializedViewConfig

    @classmethod
    def _describe_relation(
        cls, adapter: DatabricksAdapter, relation: DatabricksRelation
    ) -> RelationResults:
        kwargs = {"table_name": relation}
        results: RelationResults = dict()
        results["describe_extended"] = adapter.execute_macro(
            DESCRIBE_TABLE_EXTENDED_MACRO_NAME, kwargs=kwargs
        )

        kwargs = {"relation": relation}
        results["information_schema.views"] = cls._get_information_schema_views(adapter, kwargs)
        results["show_tblproperties"] = adapter.execute_macro("fetch_tbl_properties", kwargs=kwargs)
        return results

    @staticmethod
    def _get_information_schema_views(adapter: DatabricksAdapter, kwargs: dict[str, Any]) -> "Row":
        return get_first_row(adapter.execute_macro("get_view_description", kwargs=kwargs))


class StreamingTableAPI(DeltaLiveTableAPIBase[StreamingTableConfig]):
    relation_type = DatabricksRelationType.StreamingTable

    @classmethod
    def config_type(cls) -> type[StreamingTableConfig]:
        return StreamingTableConfig

    @classmethod
    def _describe_relation(
        cls, adapter: DatabricksAdapter, relation: DatabricksRelation
    ) -> RelationResults:
        kwargs = {"table_name": relation}
        results: RelationResults = dict()
        results["describe_extended"] = adapter.execute_macro(
            DESCRIBE_TABLE_EXTENDED_MACRO_NAME, kwargs=kwargs
        )

        kwargs = {"relation": relation}

        results["show_tblproperties"] = adapter.execute_macro("fetch_tbl_properties", kwargs=kwargs)
        return results


class IncrementalTableAPI(RelationAPIBase[IncrementalTableConfig]):
    relation_type = DatabricksRelationType.Table

    @classmethod
    def config_type(cls) -> type[IncrementalTableConfig]:
        return IncrementalTableConfig

    @classmethod
    def _describe_relation(
        cls, adapter: DatabricksAdapter, relation: DatabricksRelation
    ) -> RelationResults:
        results = {}
        kwargs = {"relation": relation}

        if not relation.is_hive_metastore():
            results["information_schema.tags"] = adapter.execute_macro("fetch_tags", kwargs=kwargs)
        results["show_tblproperties"] = adapter.execute_macro("fetch_tbl_properties", kwargs=kwargs)
        return results<|MERGE_RESOLUTION|>--- conflicted
+++ resolved
@@ -32,19 +32,11 @@
     GetColumnsByInformationSchema,
 )
 from dbt.adapters.databricks.column import DatabricksColumn
-<<<<<<< HEAD
 from dbt.adapters.databricks.connections import (
     DatabricksConnectionManager,
     ExtendedSessionConnectionManager,
 )
-<<<<<<< HEAD
-=======
-from dbt.adapters.databricks.connections import DatabricksConnectionManager
 from dbt.adapters.databricks.global_state import GlobalState
->>>>>>> 395801ec (Compress to one connection manager (#910))
-=======
-from dbt.adapters.databricks.global_state import GlobalState
->>>>>>> ea2b52d0
 from dbt.adapters.databricks.python_models.python_submissions import (
     AllPurposeClusterPythonJobHelper,
     JobClusterPythonJobHelper,
@@ -172,18 +164,10 @@
     Relation = DatabricksRelation
     Column = DatabricksColumn
 
-<<<<<<< HEAD
-<<<<<<< HEAD
-    if USE_LONG_SESSIONS:
-=======
     if GlobalState.get_use_long_sessions():
->>>>>>> ea2b52d0
         ConnectionManager: type[DatabricksConnectionManager] = ExtendedSessionConnectionManager
     else:
         ConnectionManager = DatabricksConnectionManager
-=======
-    ConnectionManager = DatabricksConnectionManager
->>>>>>> 395801ec (Compress to one connection manager (#910))
 
     connections: DatabricksConnectionManager
 
