<<<<<<< HEAD
## dbt-databricks 1.7.5 (Jan 29, 2024)

### Fixes

- Pin databricks sdk to 0.17.0 to fix connection timeout issue ([571](https://github.com/databricks/dbt-databricks/pull/571))
=======
## dbt-databricks 1.7.5 (TBD)

### Features

- Support `on_config_change` for materialized views, expand the supported config options ([536](https://github.com/databricks/dbt-databricks/pull/536)))
>>>>>>> baaf1fb1

## dbt-databricks 1.7.4 (Jan 24, 2024)

### Features

- Support `on_config_change` for materialized views, expand the supported config options ([536](https://github.com/databricks/dbt-databricks/pull/536)))

### Fixes

- Added python model specific connection handling to prevent using invalid sessions ([547](https://github.com/databricks/dbt-databricks/pull/547))
- Allow schema to be specified in testing (thanks @case-k-git!) ([538](https://github.com/databricks/dbt-databricks/pull/538))
- Fix dbt incremental_strategy behavior by fixing schema table existing check (thanks @case-k-git!) ([530](https://github.com/databricks/dbt-databricks/pull/530))
- Fixed bug that was causing streaming tables to be dropped and recreated instead of refreshed. ([552](https://github.com/databricks/dbt-databricks/pull/552))
- Fixed Hive performance regression by streamlining materialization type acquisition ([557](https://github.com/databricks/dbt-databricks/pull/557))
- Fix: Python models authentication could be overridden by a `.netrc` file in the user's home directory ([338](https://github.com/databricks/dbt-databricks/pull/338))
- Fix: MV/ST REST api authentication could be overriden by a `.netrc` file in the user's home directory ([555](https://github.com/databricks/dbt-databricks/pull/555))
- Show details in connection errors ([562](https://github.com/databricks/dbt-databricks/pull/562))
- Updated connection debugging logging and setting connection last used time on session open.([565](https://github.com/databricks/dbt-databricks/pull/565))

### Under the Hood

- Adding retries around API calls in python model submission ([549](https://github.com/databricks/dbt-databricks/pull/549))
- Upgrade to databricks-sql-connector 3.0.0 ([554](https://github.com/databricks/dbt-databricks/pull/554))
- Pinning pandas to < 2.2.0 to keep from breaking multiple tests ([564](https://github.com/databricks/dbt-databricks/pull/554))

## dbt-databricks 1.7.3 (Dec 12, 2023)

### Fixes

- Fix for issue where we were invoking create schema or not exists when the schema already exists (leading to permission issue) ([529](https://github.com/databricks/dbt-databricks/pull/529))
- Fix for issue where we never reused connections ([517](https://github.com/databricks/dbt-databricks/pull/517))

### Under the Hood

- Refactor macro tests to be more usable ([524](https://github.com/databricks/dbt-databricks/pull/524))

## dbt-databricks 1.7.2 (Nov 30, 2023)

### Features

- Adding capability to specify compute on a per model basis ([488](https://github.com/databricks/dbt-databricks/pull/488))
- Selectively persist column docs that have changed between runs of incremental ([513](https://github.com/databricks/dbt-databricks/pull/513))
- Enabling access control list for job runs (thanks @srggrs!)([518](https://github.com/databricks/dbt-databricks/pull/518))
- Allow persisting of column comments on views and retrieving comments for docs on Hive ([519](https://github.com/databricks/dbt-databricks/pull/519))

## dbt-databricks 1.7.1 (Nov 13, 2023)

### Under the Hood

- Another attempt to improve catalog gathering performance ([503](https://github.com/databricks/dbt-databricks/pull/503))

## dbt-databricks 1.7.0 (November 9, 2023)

### Features

- Added support for getting info only on specified relations to improve performance of gathering metadata ([486](https://github.com/databricks/dbt-databricks/pull/486)), also (with generous help from from @mikealfare) ([499](https://github.com/databricks/dbt-databricks/pull/499))
- Added support for getting freshness from metadata ([481](https://github.com/databricks/dbt-databricks/pull/481))

### Fixes

- Node info now gets added to SQLQuery event (thanks @davidharting!) ([494](https://github.com/databricks/dbt-databricks/pull/494))
- Compatibility with dbt-spark and dbt-core 1.7.1 ([499](https://github.com/databricks/dbt-databricks/pull/499))

### Under the Hood

- Added required adapter tests to ensure compatibility with 1.7.0 ([487](https://github.com/databricks/dbt-databricks/pull/487))
- Improved large seed performance by not casting every value (thanks @nrichards17!) ([493](https://github.com/databricks/dbt-databricks/pull/493)). Note: for `file_format="parquet"` we still need to cast.

## dbt-databricks 1.7.0rc1 (October 13, 2023)

### Fixes

- Fixed a bug where setting a primary key constraint before a null constraint would fail by ensuring null constraints happen first ([479](https://github.com/databricks/dbt-databricks/pull/479))
- Foreign key constraints now work with dbt's constraint structure ([479](https://github.com/databricks/dbt-databricks/pull/479))

### Under the Hood

- Compatibility with dbt-spark 1.7.0rc1 ([479](https://github.com/databricks/dbt-databricks/pull/479))

## dbt-databricks 1.6.6 (October 9, 2023)

### Fixes

- Optimize now runs after creating / updating liquid clustering tables ([463](https://github.com/databricks/dbt-databricks/pull/463))
- Fixing an issue where the new python library install from index behavior breaks users who were already customizing their installs ([472](https://github.com/databricks/dbt-databricks/pull/472))

### Under the Hood

- fix Pylance import errors (thanks @dataders) ([471](https://github.com/databricks/dbt-databricks/pull/471))

## dbt-databricks 1.6.5 (September 26, 2023)

### Features

- When installing python libraries onto clusters, you can now specify an index_url (Thanks @casperdamen123) ([367](https://github.com/databricks/dbt-databricks/pull/367))
- Log job run information such as run_id when submitting Python jobs to databricks (Thanks @jeffrey-harrison) ([#454](https://github.com/databricks/dbt-databricks/pull/454))

### Fixes

- Node info now gets added to SQLQueryStatus (Thanks @colin-rogers-dbt) ([453](https://github.com/databricks/dbt-databricks/pull/453))
- Fixing python model compatibility with newer DBRs ([459](https://github.com/databricks/dbt-databricks/pull/459))
- Updated the Databricks SDK dependency so as to prevent reliance on an insecure version of requests ([460](https://github.com/databricks/dbt-databricks/pull/460))
- Update logic around submitting python jobs so that if the cluster is already starting, just wait for it to start rather than failing ([461](https://github.com/databricks/dbt-databricks/pull/461))

## dbt-databricks 1.6.4 (September 14, 2023)

### Fixes

- Fixed an issue with AWS OAuth M2M flow ([#445](https://github.com/databricks/dbt-databricks/pull/445))
- Fixed an issue where every table in hive_metastore would get described ([#446](https://github.com/databricks/dbt-databricks/pull/446))

## dbt-databricks 1.6.3 (September 8, 2023)

### Fixes

- Improved legibility of python stack traces ([#434](https://github.com/databricks/dbt-databricks/pull/434)).
- Add `fetchmany`, resolves #408 (Thanks @NodeJSmith) ([#409](https://github.com/databricks/dbt-databricks/pull/409))
- Improved legibility of python stack traces ([#434](https://github.com/databricks/dbt-databricks/pull/434))
- Update our Databricks Workflow README to make clear that jobs clusters are not supported targets ([#436](https://github.com/databricks/dbt-databricks/pull/436))
- Relaxed the constraint on databricks-sql-connector to allow newer versions ([#436](https://github.com/databricks/dbt-databricks/pull/436))
- Streamlined sql connector output in dbt.log ([#437](https://github.com/databricks/dbt-databricks/pull/437))

### Under the hood

- Switch to running integration tests with OAuth ([#436](https://github.com/databricks/dbt-databricks/pull/436))

## dbt-databricks 1.6.2 (August 29, 2023)

### Features

- Follow up: re-implement fix for issue where the show tables extended command is limited to 2048 characters. ([#326](https://github.com/databricks/dbt-databricks/pull/326)). Set `DBT_DESCRIBE_TABLE_2048_CHAR_BYPASS` to `true` to enable this behaviour.
- Add `liquid_clustered_by` config to enable Liquid Clustering for Delta-based dbt models (Thanks @ammarchalifah) ([#398](https://github.com/databricks/dbt-databricks/pull/398)).

### Under the hood

- Dropping the databricks_sql_endpoint test profile as not truly testing different behavior than databricks_uc_sql_endpoint profile ([#417](https://github.com/databricks/dbt-databricks/pull/417))
- Improve testing of python model support so that we can package the new config options in this release ([#421](https://github.com/databricks/dbt-databricks/pull/421))

## dbt-databricks 1.6.1 (August 2, 2023)

### Fixes

- Revert change from #326 as it breaks DESCRIBE table in cases where the dbt API key does not have access to all tables in the schema

## dbt-databricks 1.6.0 (August 2, 2023)

### Features

- Support for dbt-core==1.6
- Added support for materialized_view and streaming_table materializations
- Support [dbt clone operation](https://github.com/databricks/dbt-databricks/pull/397)
- Support new dbt `limit` command-line flag

### Fixes

- Fix issue where the show tables extended command is limited to 2048 characters. ([#326](https://github.com/databricks/dbt-databricks/pull/326))
- Extend python model support to cover the same config options as SQL ([#379](https://github.com/databricks/dbt-databricks/pull/379))

### Other

- Drop support for Python 3.7
- Support for revamped `dbt debug`

## dbt-databricks 1.5.5 (July 7, 2023)

### Fixes

- Fixed issue where starting a terminated cluster in the python path would never return

### Features

- Include log events from databricks-sql-connector in dbt logging output.
- Adapter now populates the `query_id` field in `run_results.json` with Query History API query ID.

## dbt-databricks 1.5.4 (June 9, 2023)

### Features

- Added support for model contracts ([#336](https://github.com/databricks/dbt-databricks/pull/336))

## dbt-databricks 1.5.3 (June 8, 2023)

### Fixes

- Pins dependencies to minor versions
- Sets default socket timeout to 180s

## dbt-databricks 1.5.2 (May 17, 2023)

### Fixes

- Sets databricks sdk dependency to 0.1.6 to avoid SDK breaking changes

## dbt-databricks 1.5.1 (May 9, 2023)

### Fixes

- Add explicit dependency to protobuf >4 to work around dbt-core issue

## dbt-databricks 1.5.0 (May 2, 2023)

### Features

- Added support for OAuth (SSO and client credentials) ([#327](https://github.com/databricks/dbt-databricks/pull/327))

### Fixes

- Fix integration tests ([#316](https://github.com/databricks/dbt-databricks/pull/316))

### Dependencies

- Updated dbt-spark from >=1.4.1 to >= 1.5.0 ([#316](https://github.com/databricks/dbt-databricks/pull/316))

### Under the hood

- Throw an error if a model has an enforced contract. ([#322](https://github.com/databricks/dbt-databricks/pull/322))

## dbt-databricks 1.4.3 (April 19, 2023)

### Fixes

- fix database not found error matching ([#281](https://github.com/databricks/dbt-databricks/pull/281))
- Auto start cluster for Python models ([#306](https://github.com/databricks/dbt-databricks/pull/306))
- databricks-sql-connector to 2.5.0 ([#311](https://github.com/databricks/dbt-databricks/pull/311))

### Features

- Adding replace_where incremental strategy ([#293](https://github.com/databricks/dbt-databricks/pull/293)) ([#310](https://github.com/databricks/dbt-databricks/pull/310))
- [feat] Support ZORDER as a model config ([#292](https://github.com/databricks/dbt-databricks/pull/293)) ([#297](https://github.com/databricks/dbt-databricks/pull/297))

### Dependencies

- Added keyring>=23.13.0 for oauth token cache
- Added databricks-sdk>=0.1.1 for oauth flows
- Updated databricks-sql-connector from >=2.4.0 to >= 2.5.0

### Under the hood

Throw an error if a model has an enforced contract. ([#322](https://github.com/databricks/dbt-databricks/pull/322))

## dbt-databricks 1.4.2 (February 17, 2023)

### Fixes

- Fix test_grants to use the error class to check the error. ([#273](https://github.com/databricks/dbt-databricks/pull/273))
- Raise exception on unexpected error of list relations ([#270](https://github.com/databricks/dbt-databricks/pull/270))

## dbt-databricks 1.4.1 (January 31, 2023)

### Fixes

- Ignore case sensitivity in relation matches method. ([#265](https://github.com/databricks/dbt-databricks/pull/265))

## dbt-databricks 1.4.0 (January 25, 2023)

### Breaking changes

- Raise an exception when schema contains '.'. ([#222](https://github.com/databricks/dbt-databricks/pull/222))
  - Containing a catalog in `schema` is not allowed anymore.
  - Need to explicitly use `catalog` instead.

### Features

- Support Python 3.11 ([#233](https://github.com/databricks/dbt-databricks/pull/233))
- Support `incremental_predicates` ([#161](https://github.com/databricks/dbt-databricks/pull/161))
- Apply connection retry refactor, add defaults with exponential backoff ([#137](https://github.com/databricks/dbt-databricks/pull/137))
- Quote by Default ([#241](https://github.com/databricks/dbt-databricks/pull/241))
- Avoid show table extended command. ([#231](https://github.com/databricks/dbt-databricks/pull/231))
- Use show table extended with table name list for get_catalog. ([#237](https://github.com/databricks/dbt-databricks/pull/237))
- Add support for a glob pattern in the databricks_copy_into macro ([#259](https://github.com/databricks/dbt-databricks/pull/259))

## dbt-databricks 1.3.2 (November 9, 2022)

### Fixes

- Fix copy into macro when passing `expression_list`. ([#223](https://github.com/databricks/dbt-databricks/pull/223))
- Partially revert to fix the case where schema config contains uppercase letters. ([#224](https://github.com/databricks/dbt-databricks/pull/224))

## dbt-databricks 1.3.1 (November 1, 2022)

### Under the hood

- Show and log a warning when schema contains '.'. ([#221](https://github.com/databricks/dbt-databricks/pull/221))

## dbt-databricks 1.3.0 (October 14, 2022)

### Features

- Support python model through run command API, currently supported materializations are table and incremental. ([dbt-labs/dbt-spark#377](https://github.com/dbt-labs/dbt-spark/pull/377), [#126](https://github.com/databricks/dbt-databricks/pull/126))
- Enable Pandas and Pandas-on-Spark DataFrames for dbt python models ([dbt-labs/dbt-spark#469](https://github.com/dbt-labs/dbt-spark/pull/469), [#181](https://github.com/databricks/dbt-databricks/pull/181))
- Support job cluster in notebook submission method ([dbt-labs/dbt-spark#467](https://github.com/dbt-labs/dbt-spark/pull/467), [#194](https://github.com/databricks/dbt-databricks/pull/194))
  - In `all_purpose_cluster` submission method, a config `http_path` can be specified in Python model config to switch the cluster where Python model runs.
    ```py
    def model(dbt, _):
        dbt.config(
            materialized='table',
            http_path='...'
        )
        ...
    ```
- Use builtin timestampadd and timestampdiff functions for dateadd/datediff macros if available ([#185](https://github.com/databricks/dbt-databricks/pull/185))
- Implement testing for a test for various Python models ([#189](https://github.com/databricks/dbt-databricks/pull/189))
- Implement testing for `type_boolean` in Databricks ([dbt-labs/dbt-spark#471](https://github.com/dbt-labs/dbt-spark/pull/471), [#188](https://github.com/databricks/dbt-databricks/pull/188))
- Add a macro to support [COPY INTO](https://docs.databricks.com/spark/latest/spark-sql/language-manual/delta-copy-into.html) ([#190](https://github.com/databricks/dbt-databricks/pull/190))

### Under the hood

- Apply "Initial refactoring of incremental materialization" ([#148](https://github.com/databricks/dbt-databricks/pull/148))
  - Now dbt-databricks uses `adapter.get_incremental_strategy_macro` instead of `dbt_spark_get_incremental_sql` macro to dispatch the incremental strategy macro. The overwritten `dbt_spark_get_incremental_sql` macro will not work anymore.
- Better interface for python submission ([dbt-labs/dbt-spark#452](https://github.com/dbt-labs/dbt-spark/pull/452), [#178](https://github.com/databricks/dbt-databricks/pull/178))

## dbt-databricks 1.2.3 (September 26, 2022)

### Fixes

- Fix cancellation ([#173](https://github.com/databricks/dbt-databricks/pull/173))
- `http_headers` should be dict in the profile ([#174](https://github.com/databricks/dbt-databricks/pull/174))

## dbt-databricks 1.2.2 (September 8, 2022)

### Fixes

- Data is duplicated on reloading seeds that are using an external table ([#114](https://github.com/databricks/dbt-databricks/issues/114), [#149](https://github.com/databricks/dbt-databricks/issues/149))

### Under the hood

- Explicitly close cursors ([#163](https://github.com/databricks/dbt-databricks/pull/163))
- Upgrade databricks-sql-connector to 2.0.5 ([#166](https://github.com/databricks/dbt-databricks/pull/166))
- Embed dbt-databricks and databricks-sql-connector versions to SQL comments ([#167](https://github.com/databricks/dbt-databricks/pull/167))

## dbt-databricks 1.2.1 (August 24, 2022)

### Features

- Support Python 3.10 ([#158](https://github.com/databricks/dbt-databricks/pull/158))

## dbt-databricks 1.2.0 (August 16, 2022)

### Features

- Add grants to materializations ([dbt-labs/dbt-spark#366](https://github.com/dbt-labs/dbt-spark/issues/366), [dbt-labs/dbt-spark#381](https://github.com/dbt-labs/dbt-spark/pull/381))
- Add `connection_parameters` for databricks-sql-connector connection parameters ([#135](https://github.com/databricks/dbt-databricks/pull/135))
  - This can be used to customize the connection by setting additional parameters.
  - The full parameters are listed at [Databricks SQL Connector for Python](https://docs.databricks.com/dev-tools/python-sql-connector.html#connect-method).
  - Currently, the following parameters are reserved for `dbt-databricks`. Please use the normal credential settings instead.
    - server_hostname
    - http_path
    - access_token
    - session_configuration
    - catalog
    - schema

### Fixes

- Incremental materialization updated to not drop table first if full refresh for delta lake format, as it already runs _create or replace table_ ([dbt-labs/dbt-spark#286](https://github.com/dbt-labs/dbt-spark/issues/286), [dbt-labs/dbt-spark#287](https://github.com/dbt-labs/dbt-spark/pull/287))

### Under the hood

- Update `SparkColumn.numeric_type` to return `decimal` instead of `numeric`, since SparkSQL exclusively supports the former ([dbt-labs/dbt-spark#380](https://github.com/dbt-labs/dbt-spark/pull/380))
- Make minimal changes to support dbt Core incremental materialization refactor ([dbt-labs/dbt-spark#402](https://github.com/dbt-labs/dbt-spark/issue/402), [dbt-labs/dbt-spark#394](httpe://github.com/dbt-labs/dbt-spark/pull/394), [#136](https://github.com/databricks/dbt-databricks/pull/136))
- Add new basic tests `TestDocsGenerateDatabricks` and `TestDocsGenReferencesDatabricks` ([#134](https://github.com/databricks/dbt-databricks/pull/134))
- Set upper bound for `databricks-sql-connector` when Python 3.10 ([#154](https://github.com/databricks/dbt-databricks/pull/154))
  - Note that `databricks-sql-connector` does not officially support Python 3.10 yet.

### Contributors

- [@grindheim](https://github.com/grindheim) ([dbt-labs/dbt-spark#287](https://github.com/dbt-labs/dbt-spark/pull/287/))

## dbt-databricks 1.1.1 (July 19, 2022)

### Features

- Support for Databricks CATALOG as a DATABASE in DBT compilations ([#95](https://github.com/databricks/dbt-databricks/issues/95), [#89](https://github.com/databricks/dbt-databricks/pull/89), [#94](https://github.com/databricks/dbt-databricks/pull/94), [#105](https://github.com/databricks/dbt-databricks/pull/105))
  - Setting an initial catalog with `session_properties` is deprecated and will not work in the future release. Please use `catalog` or `database` to set the initial catalog.
  - When using catalog, `spark_build_snapshot_staging_table` macro will not be used. If trying to override the macro, `databricks_build_snapshot_staging_table` should be overridden instead.

### Fixes

- Block taking jinja2.runtime.Undefined into DatabricksAdapter ([#98](https://github.com/databricks/dbt-databricks/pull/98))
- Avoid using Cursor.schema API when database is None ([#100](https://github.com/databricks/dbt-databricks/pull/100))

### Under the hood

- Drop databricks-sql-connector 1.0 ([#108](https://github.com/databricks/dbt-databricks/pull/108))

## dbt-databricks 1.1.0 (May 11, 2022)

### Features

- Add support for [Delta constraints](https://docs.databricks.com/delta/delta-constraints.html) ([#71](https://github.com/databricks/dbt-databricks/pull/71))

### Under the hood

- Port testing framework changes from [dbt-labs/dbt-spark#299](https://github.com/dbt-labs/dbt-spark/pull/299) and [dbt-labs/dbt-spark#314](https://github.com/dbt-labs/dbt-spark/pull/314) ([#70](https://github.com/databricks/dbt-databricks/pull/70))

## dbt-databricks 1.0.3 (April 26, 2022)

### Fixes

- Make internal macros use macro dispatch pattern ([#72](https://github.com/databricks/dbt-databricks/pull/72))

## dbt-databricks 1.0.2 (March 31, 2022)

### Features

- Support for setting table properties as part of a model configuration ([#33](https://github.com/databricks/dbt-databricks/issues/33), [#49](https://github.com/databricks/dbt-databricks/pull/49))
- Get the session_properties map to work ([#57](https://github.com/databricks/dbt-databricks/pull/57))
- Bump up databricks-sql-connector to 1.0.1 and use the Cursor APIs ([#50](https://github.com/databricks/dbt-databricks/pull/50))

## dbt-databricks 1.0.1 (February 8, 2022)

### Features

- Inherit from dbt-spark for backward compatibility with spark-utils and other dbt packages ([#32](https://github.com/databricks/dbt-databricks/issues/32), [#35](https://github.com/databricks/dbt-databricks/pull/35))
- Add SQL Endpoint specific integration tests ([#45](https://github.com/databricks/dbt-databricks/pull/45), [#46](https://github.com/databricks/dbt-databricks/pull/46))

### Fixes

- Close the connection properly ([#34](https://github.com/databricks/dbt-databricks/issues/34), [#37](https://github.com/databricks/dbt-databricks/pull/37))

## dbt-databricks 1.0.0 (December 6, 2021)

### Features

- Make the connection use databricks-sql-connector ([#3](https://github.com/databricks/dbt-databricks/pull/3), [#7](https://github.com/databricks/dbt-databricks/pull/7))
- Make the default file format 'delta' ([#14](https://github.com/databricks/dbt-databricks/pull/14), [#16](https://github.com/databricks/dbt-databricks/pull/16))
- Make the default incremental strategy 'merge' ([#23](https://github.com/databricks/dbt-databricks/pull/23))
- Remove unnecessary stack trace ([#10](https://github.com/databricks/dbt-databricks/pull/10))

## dbt-spark 1.0.0 (December 3, 2021)

### Fixes

- Incremental materialization corrected to respect `full_refresh` config, by using `should_full_refresh()` macro ([#260](https://github.com/dbt-labs/dbt-spark/issues/260), [#262](https://github.com/dbt-labs/dbt-spark/pull/262/))

### Contributors

- [@grindheim](https://github.com/grindheim) ([#262](https://github.com/dbt-labs/dbt-spark/pull/262/))

## dbt-spark 1.0.0rc2 (November 24, 2021)

### Features

- Add support for Apache Hudi (hudi file format) which supports incremental merge strategies ([#187](https://github.com/dbt-labs/dbt-spark/issues/187), [#210](https://github.com/dbt-labs/dbt-spark/pull/210))

### Under the hood

- Refactor seed macros: remove duplicated code from dbt-core, and provide clearer logging of SQL parameters that differ by connection method ([#249](https://github.com/dbt-labs/dbt-spark/issues/249), [#250](https://github.com/dbt-labs/dbt-snowflake/pull/250))
- Replace `sample_profiles.yml` with `profile_template.yml`, for use with new `dbt init` ([#247](https://github.com/dbt-labs/dbt-spark/pull/247))

### Contributors

- [@vingov](https://github.com/vingov) ([#210](https://github.com/dbt-labs/dbt-spark/pull/210))

## dbt-spark 1.0.0rc1 (November 10, 2021)

### Under the hood

- Remove official support for python 3.6, which is reaching end of life on December 23, 2021 ([dbt-core#4134](https://github.com/dbt-labs/dbt-core/issues/4134), [#253](https://github.com/dbt-labs/dbt-snowflake/pull/253))
- Add support for structured logging ([#251](https://github.com/dbt-labs/dbt-spark/pull/251))

## dbt-spark 0.21.1 (Release TBD)

## dbt-spark 0.21.1rc1 (November 3, 2021)

### Fixes

- Fix `--store-failures` for tests, by suppressing irrelevant error in `comment_clause()` macro ([#232](https://github.com/dbt-labs/dbt-spark/issues/232), [#233](https://github.com/dbt-labs/dbt-spark/pull/233))
- Add support for `on_schema_change` config in incremental models: `ignore`, `fail`, `append_new_columns`. For `sync_all_columns`, removing columns is not supported by Apache Spark or Delta Lake ([#198](https://github.com/dbt-labs/dbt-spark/issues/198), [#226](https://github.com/dbt-labs/dbt-spark/issues/226), [#229](https://github.com/dbt-labs/dbt-spark/pull/229))
- Add `persist_docs` call to incremental model ([#224](https://github.com/dbt-labs/dbt-spark/issues/224), [#234](https://github.com/dbt-labs/dbt-spark/pull/234))

### Contributors

- [@binhnefits](https://github.com/binhnefits) ([#234](https://github.com/dbt-labs/dbt-spark/pull/234))

## dbt-spark 0.21.0 (October 4, 2021)

### Fixes

- Enhanced get_columns_in_relation method to handle a bug in open source deltalake which doesnt return schema details in `show table extended in databasename like '*'` query output. This impacts dbt snapshots if file format is open source deltalake ([#207](https://github.com/dbt-labs/dbt-spark/pull/207))
- Parse properly columns when there are struct fields to avoid considering inner fields: Issue ([#202](https://github.com/dbt-labs/dbt-spark/issues/202))

### Under the hood

- Add `unique_field` to better understand adapter adoption in anonymous usage tracking ([#211](https://github.com/dbt-labs/dbt-spark/pull/211))

### Contributors

- [@harryharanb](https://github.com/harryharanb) ([#207](https://github.com/dbt-labs/dbt-spark/pull/207))
- [@SCouto](https://github.com/Scouto) ([#204](https://github.com/dbt-labs/dbt-spark/pull/204))

## dbt-spark 0.21.0b2 (August 20, 2021)

### Fixes

- Add pyodbc import error message to dbt.exceptions.RuntimeException to get more detailed information when running `dbt debug` ([#192](https://github.com/dbt-labs/dbt-spark/pull/192))
- Add support for ODBC Server Side Parameters, allowing options that need to be set with the `SET` statement to be used ([#201](https://github.com/dbt-labs/dbt-spark/pull/201))
- Add `retry_all` configuration setting to retry all connection issues, not just when the `_is_retryable_error` function determines ([#194](https://github.com/dbt-labs/dbt-spark/pull/194))

### Contributors

- [@JCZuurmond](https://github.com/JCZuurmond) ([#192](https://github.com/fishtown-analytics/dbt-spark/pull/192))
- [@jethron](https://github.com/jethron) ([#201](https://github.com/fishtown-analytics/dbt-spark/pull/201))
- [@gregingenii](https://github.com/gregingenii) ([#194](https://github.com/dbt-labs/dbt-spark/pull/194))

## dbt-spark 0.21.0b1 (August 3, 2021)

## dbt-spark 0.20.1 (August 2, 2021)

## dbt-spark 0.20.1rc1 (August 2, 2021)

### Fixes

- Fix `get_columns_in_relation` when called on models created in the same run ([#196](https://github.com/dbt-labs/dbt-spark/pull/196), [#197](https://github.com/dbt-labs/dbt-spark/pull/197))

### Contributors

- [@ali-tny](https://github.com/ali-tny) ([#197](https://github.com/fishtown-analytics/dbt-spark/pull/197))

## dbt-spark 0.20.0 (July 12, 2021)

## dbt-spark 0.20.0rc2 (July 7, 2021)

### Features

- Add support for `merge_update_columns` config in `merge`-strategy incremental models ([#183](https://github.com/fishtown-analytics/dbt-spark/pull/183), [#184](https://github.com/fishtown-analytics/dbt-spark/pull/184))

### Fixes

- Fix column-level `persist_docs` on Delta tables, add tests ([#180](https://github.com/fishtown-analytics/dbt-spark/pull/180))

## dbt-spark 0.20.0rc1 (June 8, 2021)

### Features

- Allow user to specify `use_ssl` ([#169](https://github.com/fishtown-analytics/dbt-spark/pull/169))
- Allow setting table `OPTIONS` using `config` ([#171](https://github.com/fishtown-analytics/dbt-spark/pull/171))
- Add support for column-level `persist_docs` on Delta tables ([#84](https://github.com/fishtown-analytics/dbt-spark/pull/84), [#170](https://github.com/fishtown-analytics/dbt-spark/pull/170))

### Fixes

- Cast `table_owner` to string to avoid errors generating docs ([#158](https://github.com/fishtown-analytics/dbt-spark/pull/158), [#159](https://github.com/fishtown-analytics/dbt-spark/pull/159))
- Explicitly cast column types when inserting seeds ([#139](https://github.com/fishtown-analytics/dbt-spark/pull/139), [#166](https://github.com/fishtown-analytics/dbt-spark/pull/166))

### Under the hood

- Parse information returned by `list_relations_without_caching` macro to speed up catalog generation ([#93](https://github.com/fishtown-analytics/dbt-spark/issues/93), [#160](https://github.com/fishtown-analytics/dbt-spark/pull/160))
- More flexible host passing, https:// can be omitted ([#153](https://github.com/fishtown-analytics/dbt-spark/issues/153))

### Contributors

- [@friendofasquid](https://github.com/friendofasquid) ([#159](https://github.com/fishtown-analytics/dbt-spark/pull/159))
- [@franloza](https://github.com/franloza) ([#160](https://github.com/fishtown-analytics/dbt-spark/pull/160))
- [@Fokko](https://github.com/Fokko) ([#165](https://github.com/fishtown-analytics/dbt-spark/pull/165))
- [@rahulgoyal2987](https://github.com/rahulgoyal2987) ([#169](https://github.com/fishtown-analytics/dbt-spark/pull/169))
- [@JCZuurmond](https://github.com/JCZuurmond) ([#171](https://github.com/fishtown-analytics/dbt-spark/pull/171))
- [@cristianoperez](https://github.com/cristianoperez) ([#170](https://github.com/fishtown-analytics/dbt-spark/pull/170))

## dbt-spark 0.19.1 (April 2, 2021)

## dbt-spark 0.19.1b2 (February 26, 2021)

### Under the hood

- Update serialization calls to use new API in dbt-core `0.19.1b2` ([#150](https://github.com/fishtown-analytics/dbt-spark/pull/150))

## dbt-spark 0.19.0.1 (February 26, 2021)

### Fixes

- Fix package distribution to include incremental model materializations ([#151](https://github.com/fishtown-analytics/dbt-spark/pull/151), [#152](https://github.com/fishtown-analytics/dbt-spark/issues/152))

## dbt-spark 0.19.0 (February 21, 2021)

### Breaking changes

- Incremental models have `incremental_strategy: append` by default. This strategy adds new records without updating or overwriting existing records. For that, use `merge` or `insert_overwrite` instead, depending on the file format, connection method, and attributes of your underlying data. dbt will try to raise a helpful error if you configure a strategy that is not supported for a given file format or connection. ([#140](https://github.com/fishtown-analytics/dbt-spark/pull/140), [#141](https://github.com/fishtown-analytics/dbt-spark/pull/141))

### Fixes

- Capture hard-deleted records in snapshot merge, when `invalidate_hard_deletes` config is set ([#109](https://github.com/fishtown-analytics/dbt-spark/pull/143), [#126](https://github.com/fishtown-analytics/dbt-spark/pull/144))

## dbt-spark 0.19.0rc1 (January 8, 2021)

### Breaking changes

- Users of the `http` and `thrift` connection methods need to install extra requirements: `pip install dbt-spark[PyHive]` ([#109](https://github.com/fishtown-analytics/dbt-spark/pull/109), [#126](https://github.com/fishtown-analytics/dbt-spark/pull/126))

### Under the hood

- Enable `CREATE OR REPLACE` support when using Delta. Instead of dropping and recreating the table, it will keep the existing table, and add a new version as supported by Delta. This will ensure that the table stays available when running the pipeline, and you can track the history.
- Add changelog, issue templates ([#119](https://github.com/fishtown-analytics/dbt-spark/pull/119), [#120](https://github.com/fishtown-analytics/dbt-spark/pull/120))

### Fixes

- Handle case of 0 retries better for HTTP Spark Connections ([#132](https://github.com/fishtown-analytics/dbt-spark/pull/132))

### Contributors

- [@danielvdende](https://github.com/danielvdende) ([#132](https://github.com/fishtown-analytics/dbt-spark/pull/132))
- [@Fokko](https://github.com/Fokko) ([#125](https://github.com/fishtown-analytics/dbt-spark/pull/125))

## dbt-spark 0.18.1.1 (November 13, 2020)

### Fixes

- Fix `extras_require` typo to enable `pip install dbt-spark[ODBC]` (([#121](https://github.com/fishtown-analytics/dbt-spark/pull/121)), ([#122](https://github.com/fishtown-analytics/dbt-spark/pull/122)))

## dbt-spark 0.18.1 (November 6, 2020)

### Features

- Allows users to specify `auth` and `kerberos_service_name` ([#107](https://github.com/fishtown-analytics/dbt-spark/pull/107))
- Add support for ODBC driver connections to Databricks clusters and endpoints ([#116](https://github.com/fishtown-analytics/dbt-spark/pull/116))

### Under the hood

- Updated README links ([#115](https://github.com/fishtown-analytics/dbt-spark/pull/115))
- Support complete atomic overwrite of non-partitioned incremental models ([#117](https://github.com/fishtown-analytics/dbt-spark/pull/117))
- Update to support dbt-core 0.18.1 ([#110](https://github.com/fishtown-analytics/dbt-spark/pull/110), [#118](https://github.com/fishtown-analytics/dbt-spark/pull/118))

### Contributors

- [@danielhstahl](https://github.com/danielhstahl) ([#107](https://github.com/fishtown-analytics/dbt-spark/pull/107))
- [@collinprather](https://github.com/collinprather) ([#115](https://github.com/fishtown-analytics/dbt-spark/pull/115))
- [@charlottevdscheun](https://github.com/charlottevdscheun) ([#117](https://github.com/fishtown-analytics/dbt-spark/pull/117))
- [@Fokko](https://github.com/Fokko) ([#117](https://github.com/fishtown-analytics/dbt-spark/pull/117))

## dbt-spark 0.18.0 (September 18, 2020)

### Under the hood

- Make a number of changes to support dbt-adapter-tests ([#103](https://github.com/fishtown-analytics/dbt-spark/pull/103))
- Update to support dbt-core 0.18.0. Run CI tests against local Spark, Databricks ([#105](https://github.com/fishtown-analytics/dbt-spark/pull/105))<|MERGE_RESOLUTION|>--- conflicted
+++ resolved
@@ -1,22 +1,16 @@
-<<<<<<< HEAD
-## dbt-databricks 1.7.5 (Jan 29, 2024)
+## dbt-databricks 1.7.6 (TBD)
+
+### Features
+
+- Support `on_config_change` for materialized views, expand the supported config options ([536](https://github.com/databricks/dbt-databricks/pull/536)))
+
+## dbt-databricks 1.7.5 (Jan 30, 2024)
 
 ### Fixes
 
 - Pin databricks sdk to 0.17.0 to fix connection timeout issue ([571](https://github.com/databricks/dbt-databricks/pull/571))
-=======
-## dbt-databricks 1.7.5 (TBD)
-
-### Features
-
-- Support `on_config_change` for materialized views, expand the supported config options ([536](https://github.com/databricks/dbt-databricks/pull/536)))
->>>>>>> baaf1fb1
-
-## dbt-databricks 1.7.4 (Jan 24, 2024)
-
-### Features
-
-- Support `on_config_change` for materialized views, expand the supported config options ([536](https://github.com/databricks/dbt-databricks/pull/536)))
+
+## dbt-databricks 1.7.4 (Jan 24, 2024) (Pulled due to poor SQL Warehouse connection behavior)
 
 ### Fixes
 
