import decimal
import re
import sys
import time
import uuid
import warnings
from collections.abc import Callable, Hashable, Iterator, Sequence
from contextlib import contextmanager
from dataclasses import dataclass
from multiprocessing.context import SpawnContext
from numbers import Number
<<<<<<< HEAD
from threading import get_ident
<<<<<<< HEAD
from typing import TYPE_CHECKING, Any, Hashable, Optional, cast
=======
from typing import TYPE_CHECKING, Any, Optional, cast
>>>>>>> 395801ec (Compress to one connection manager (#910))
=======
from typing import TYPE_CHECKING, Any, Optional, cast
>>>>>>> ea2b52d0

from dbt_common.events.contextvars import get_node_info
from dbt_common.events.functions import fire_event
from dbt_common.exceptions import DbtDatabaseError, DbtInternalError, DbtRuntimeError
from dbt_common.utils import cast_to_str

import databricks.sql as dbsql
from databricks.sql.client import Connection as DatabricksSQLConnection
from databricks.sql.client import Cursor as DatabricksSQLCursor
from databricks.sql.exc import Error
from dbt.adapters.base.query_headers import MacroQueryStringSetter
from dbt.adapters.contracts.connection import (
    DEFAULT_QUERY_COMMENT,
    AdapterRequiredConfig,
    AdapterResponse,
    Connection,
    ConnectionState,
    Identifier,
    LazyHandle,
)
from dbt.adapters.databricks.__version__ import version as __version__
from dbt.adapters.databricks.api_client import DatabricksApiClient
<<<<<<< HEAD
from dbt.adapters.databricks.credentials import (
    BearerAuth,
    DatabricksCredentialManager,
    DatabricksCredentials,
)
=======
from dbt.adapters.databricks.credentials import DatabricksCredentials, TCredentialProvider
>>>>>>> ea2b52d0
from dbt.adapters.databricks.events.connection_events import (
    ConnectionAcquire,
    ConnectionCancel,
    ConnectionCancelError,
    ConnectionClose,
    ConnectionCloseError,
    ConnectionCreate,
    ConnectionCreated,
    ConnectionCreateError,
    ConnectionIdleCheck,
    ConnectionIdleClose,
    ConnectionRelease,
    ConnectionReset,
    ConnectionRetrieve,
    ConnectionReuse,
)
from dbt.adapters.databricks.events.cursor_events import (
    CursorCancel,
    CursorCancelError,
    CursorClose,
    CursorCloseError,
    CursorCreate,
)
from dbt.adapters.databricks.events.other_events import QueryError
<<<<<<< HEAD
<<<<<<< HEAD
from dbt.adapters.databricks.events.pipeline_events import PipelineRefresh, PipelineRefreshError
=======
>>>>>>> 395801ec (Compress to one connection manager (#910))
=======
from dbt.adapters.databricks.global_state import GlobalState
>>>>>>> ea2b52d0
from dbt.adapters.databricks.logging import logger
from dbt.adapters.databricks.python_models.run_tracking import PythonRunTracker
from dbt.adapters.databricks.utils import redact_credentials
from dbt.adapters.events.types import (
    ConnectionClosedInCleanup,
    ConnectionLeftOpenInCleanup,
    ConnectionReused,
    ConnectionUsed,
    NewConnection,
    SQLQuery,
    SQLQueryStatus,
)
from dbt.adapters.spark.connections import SparkConnectionManager

if TYPE_CHECKING:
    from agate import Table


mv_refresh_regex = re.compile(r"refresh\s+materialized\s+view\s+([`\w.]+)", re.IGNORECASE)
st_refresh_regex = re.compile(
    r"create\s+or\s+refresh\s+streaming\s+table\s+([`\w.]+)", re.IGNORECASE
)


DBR_VERSION_REGEX = re.compile(r"([1-9][0-9]*)\.(x|0|[1-9][0-9]*)")


# Number of idle seconds before a connection is automatically closed. Only applicable if
# USE_LONG_SESSIONS is true.
# Updated when idle times of 180s were causing errors
DEFAULT_MAX_IDLE_TIME = 60


class DatabricksSQLConnectionWrapper:
    """Wrap a Databricks SQL connector in a way that no-ops transactions"""

    _conn: DatabricksSQLConnection
    _is_cluster: bool
    _cursors: list[DatabricksSQLCursor]
    _creds: DatabricksCredentials
    _user_agent: str

    def __init__(
        self,
        conn: DatabricksSQLConnection,
        *,
        is_cluster: bool,
        creds: DatabricksCredentials,
        user_agent: str,
    ):
        self._conn = conn
        self._is_cluster = is_cluster
        self._cursors = []
        self._creds = creds
        self._user_agent = user_agent

    def cursor(self) -> "DatabricksSQLCursorWrapper":
        cursor = self._conn.cursor()

        logger.debug(CursorCreate(cursor))

        self._cursors.append(cursor)
        return DatabricksSQLCursorWrapper(
            cursor,
            creds=self._creds,
            user_agent=self._user_agent,
        )

    def cancel(self) -> None:
        logger.debug(ConnectionCancel(self._conn))

        cursors: list[DatabricksSQLCursor] = self._cursors

        for cursor in cursors:
            try:
                cursor.cancel()
            except Error as exc:
                logger.warning(ConnectionCancelError(self._conn, exc))

    def close(self) -> None:
        logger.debug(ConnectionClose(self._conn))

        try:
            self._conn.close()
        except Error as exc:
            logger.warning(ConnectionCloseError(self._conn, exc))

    def rollback(self, *args: Any, **kwargs: Any) -> None:
        logger.debug("NotImplemented: rollback")

    _dbr_version: tuple[int, int]

    @property
    def dbr_version(self) -> tuple[int, int]:
        if not hasattr(self, "_dbr_version"):
            if self._is_cluster:
                with self._conn.cursor() as cursor:
                    cursor.execute("SET spark.databricks.clusterUsageTags.sparkVersion")
                    results = cursor.fetchone()
                    if results:
                        dbr_version: str = results[1]

                m = DBR_VERSION_REGEX.search(dbr_version)
                assert m, f"Unknown DBR version: {dbr_version}"
                major = int(m.group(1))
                try:
                    minor = int(m.group(2))
                except ValueError:
                    minor = sys.maxsize
                self._dbr_version = (major, minor)
            else:
                # Assuming SQL Warehouse uses the latest version.
                self._dbr_version = (sys.maxsize, sys.maxsize)

        return self._dbr_version


class DatabricksSQLCursorWrapper:
    """Wrap a Databricks SQL cursor in a way that no-ops transactions"""

    _cursor: DatabricksSQLCursor
    _user_agent: str
    _creds: DatabricksCredentials

    def __init__(self, cursor: DatabricksSQLCursor, creds: DatabricksCredentials, user_agent: str):
        self._cursor = cursor
        self._creds = creds
        self._user_agent = user_agent

    def cancel(self) -> None:
        logger.debug(CursorCancel(self._cursor))

        try:
            self._cursor.cancel()
        except Error as exc:
            logger.warning(CursorCancelError(self._cursor, exc))

    def close(self) -> None:
        logger.debug(CursorClose(self._cursor))

        try:
            self._cursor.close()
        except Error as exc:
            logger.warning(CursorCloseError(self._cursor, exc))

    def fetchall(self) -> Sequence[tuple]:
        return self._cursor.fetchall()

    def fetchone(self) -> Optional[tuple]:
        return self._cursor.fetchone()

    def fetchmany(self, size: int) -> Sequence[tuple]:
        return self._cursor.fetchmany(size)

    def execute(self, sql: str, bindings: Optional[Sequence[Any]] = None) -> None:
        # print(f"execute: {sql}")
        if sql.strip().endswith(";"):
            sql = sql.strip()[:-1]
        if bindings is not None:
            bindings = [self._fix_binding(binding) for binding in bindings]
        self._cursor.execute(sql, bindings)

    @property
    def hex_query_id(self) -> str:
        """Return the hex GUID for this query

        This UUID can be tied back to the Databricks query history API
        """
        if self._cursor.active_result_set:
            _as_hex = uuid.UUID(bytes=self._cursor.active_result_set.command_id.operationId.guid)
            return str(_as_hex)
        return ""

    @classmethod
    def _fix_binding(cls, value: Any) -> Any:
        """Convert complex datatypes to primitives that can be loaded by
        the Spark driver"""
        if isinstance(value, decimal.Decimal):
            return float(value)
        else:
            return value

    @property
    def description(self) -> Optional[list[tuple]]:
        return self._cursor.description

    def schemas(self, catalog_name: str, schema_name: Optional[str] = None) -> None:
        self._cursor.schemas(catalog_name=catalog_name, schema_name=schema_name)

    def tables(self, catalog_name: str, schema_name: str, table_name: Optional[str] = None) -> None:
        self._cursor.tables(
            catalog_name=catalog_name, schema_name=schema_name, table_name=table_name
        )

    def __del__(self) -> None:
        if self._cursor.open:
            # This should not happen. The cursor should explicitly be closed.
            logger.debug(CursorClose(self._cursor))

            self._cursor.close()
            with warnings.catch_warnings():
                warnings.simplefilter("always")
                warnings.warn("The cursor was closed by destructor.")


DATABRICKS_QUERY_COMMENT = f"""
{{%- set comment_dict = {{}} -%}}
{{%- do comment_dict.update(
    app='dbt',
    dbt_version=dbt_version,
    dbt_databricks_version='{__version__}',
    databricks_sql_connector_version='{dbsql.__version__}',
    profile_name=target.get('profile_name'),
    target_name=target.get('target_name'),
) -%}}
{{%- if node is not none -%}}
  {{%- do comment_dict.update(
    node_id=node.unique_id,
  ) -%}}
{{% else %}}
  {{# in the node context, the connection name is the node_id #}}
  {{%- do comment_dict.update(connection_name=connection_name) -%}}
{{%- endif -%}}
{{{{ return(tojson(comment_dict)) }}}}
"""


class DatabricksMacroQueryStringSetter(MacroQueryStringSetter):
    def _get_comment_macro(self) -> Optional[str]:
        if self.config.query_comment.comment == DEFAULT_QUERY_COMMENT:
            return DATABRICKS_QUERY_COMMENT
        else:
            return self.config.query_comment.comment


@dataclass
class DatabricksAdapterResponse(AdapterResponse):
    query_id: str = ""


@dataclass(init=False)
class DatabricksDBTConnection(Connection):
    last_used_time: Optional[float] = None
    acquire_release_count: int = 0
    compute_name: str = ""
    http_path: str = ""
    thread_identifier: tuple[int, int] = (0, 0)
    max_idle_time: int = DEFAULT_MAX_IDLE_TIME

    # If the connection is being used for a model we want to track the model language.
    # We do this because we need special handling for python models.  Python models will
    # acquire a connection, but do not actually use it to run the model. This can lead to the
    # session timing out on the back end.  However, when the connection is released we set the
    # last_used_time, essentially indicating that the connection was in use while the python
    # model was running. So the session is not refreshed by idle connection cleanup and errors
    # the next time it is used.
    language: Optional[str] = None

    session_id: Optional[str] = None

    def _acquire(self, query_header_context: Any) -> None:
        """Indicate that this connection is in use."""

        self.acquire_release_count += 1
        if self.last_used_time is None:
            self.last_used_time = time.time()
        if query_header_context and hasattr(query_header_context, "language"):
            self.language = query_header_context.language
        else:
            self.language = None

        logger.debug(
            ConnectionAcquire(
                str(self), query_header_context, self.compute_name, self.thread_identifier
            )
        )

    def _release(self) -> None:
        """Indicate that this connection is not in use."""
        # Need to check for > 0 because in some situations the dbt code will make an extra
        # release call on a connection.
        if self.acquire_release_count > 0:
            self.acquire_release_count -= 1

        # We don't update the last_used_time for python models because the python model
        # is submitted through a different mechanism and doesn't actually use the connection.
        if self.acquire_release_count == 0 and self.language != "python":
            self.last_used_time = time.time()

        logger.debug(ConnectionRelease(str(self)))

    def _get_idle_time(self) -> float:
        return 0 if self.last_used_time is None else time.time() - self.last_used_time

    def _idle_too_long(self) -> bool:
        return self.max_idle_time > 0 and self._get_idle_time() > self.max_idle_time

    def __str__(self) -> str:
        return (
            f"DatabricksDBTConnection(id={id(self)}, session-id={self.session_id}, "
            f"name={self.name}, idle-time={self._get_idle_time()}s, acquire-count="
            f"{self.acquire_release_count}, language={self.language}, thread-identifier="
            f"{self.thread_identifier}, compute-name={self.compute_name})"
        )

    def _reset_handle(self, open: Callable[[Connection], Connection]) -> None:
        self.handle = LazyHandle(open)
        self.session_id = None
        # Reset last_used_time to None because by refreshing this connection becomes associated
        # with a new session that hasn't been used yet.
        self.last_used_time = None
        logger.debug(ConnectionReset(str(self)))


class DatabricksConnectionManager(SparkConnectionManager):
    TYPE: str = "databricks"
    credentials_manager: Optional[DatabricksCredentialManager] = None
    _user_agent = f"dbt-databricks/{__version__}"

<<<<<<< HEAD
<<<<<<< HEAD
=======
=======
>>>>>>> ea2b52d0
    def __init__(self, profile: AdapterRequiredConfig, mp_context: SpawnContext):
        super().__init__(profile, mp_context)
        creds = cast(DatabricksCredentials, self.profile.credentials)
        self.api_client = DatabricksApiClient.create(creds, 15 * 60)
<<<<<<< HEAD
        self.threads_compute_connections: dict[
            Hashable, dict[Hashable, DatabricksDBTConnection]
        ] = {}

>>>>>>> 395801ec (Compress to one connection manager (#910))
=======

>>>>>>> ea2b52d0
    def cancel_open(self) -> list[str]:
        cancelled = super().cancel_open()
        logger.info("Cancelling open python jobs")
        PythonRunTracker.cancel_runs(self.api_client)
        return cancelled

    def compare_dbr_version(self, major: int, minor: int) -> int:
        version = (major, minor)

        connection: DatabricksSQLConnectionWrapper = self.get_thread_connection().handle
        dbr_version = connection.dbr_version
        return (dbr_version > version) - (dbr_version < version)

    def set_query_header(self, query_header_context: dict[str, Any]) -> None:
        self.query_header = DatabricksMacroQueryStringSetter(self.profile, query_header_context)

    @contextmanager
    def exception_handler(self, sql: str) -> Iterator[None]:
        log_sql = redact_credentials(sql)

        try:
            yield

        except Error as exc:
            logger.debug(QueryError(log_sql, exc))
            raise DbtDatabaseError(str(exc)) from exc

        except Exception as exc:
            logger.debug(QueryError(log_sql, exc))
            if len(exc.args) == 0:
                raise

            thrift_resp = exc.args[0]
            if hasattr(thrift_resp, "status"):
                msg = thrift_resp.status.errorMessage
                raise DbtDatabaseError(msg) from exc
            else:
                raise DbtDatabaseError(str(exc)) from exc

    # override/overload
    def set_connection_name(
        self, name: Optional[str] = None, query_header_context: Any = None
    ) -> Connection:
        """Called by 'acquire_connection' in DatabricksAdapter, which is called by
        'connection_named', called by 'connection_for(node)'.
        Creates a connection for this thread if one doesn't already
        exist, and will rename an existing connection."""
        self._cleanup_idle_connections()

        conn_name: str = "master" if name is None else name

        # Get a connection for this thread
        conn = self._get_if_exists_compute_connection(_get_compute_name(query_header_context) or "")

        if conn is None:
            conn = self._create_compute_connection(conn_name, query_header_context)
        else:  # existing connection either wasn't open or didn't have the right name
            conn = self._update_compute_connection(conn, conn_name)

        conn._acquire(query_header_context)

        return conn

    def add_query(
        self,
        sql: str,
        auto_begin: bool = True,
        bindings: Optional[Any] = None,
        abridge_sql_log: bool = False,
        retryable_exceptions: tuple[type[Exception], ...] = tuple(),
        retry_limit: int = 1,
        *,
        close_cursor: bool = False,
    ) -> tuple[Connection, Any]:
        connection = self.get_thread_connection()
        if auto_begin and connection.transaction_open is False:
            self.begin()
        fire_event(ConnectionUsed(conn_type=self.TYPE, conn_name=cast_to_str(connection.name)))

        with self.exception_handler(sql):
            cursor: Optional[DatabricksSQLCursorWrapper] = None
            try:
                log_sql = redact_credentials(sql)
                if abridge_sql_log:
                    log_sql = f"{log_sql[:512]}..."

                fire_event(
                    SQLQuery(
                        conn_name=cast_to_str(connection.name),
                        sql=log_sql,
                        node_info=get_node_info(),
                    )
                )

                pre = time.time()

                cursor = cast(DatabricksSQLConnectionWrapper, connection.handle).cursor()
                cursor.execute(sql, bindings)

                fire_event(
                    SQLQueryStatus(
                        status=str(self.get_response(cursor)),
                        elapsed=round((time.time() - pre), 2),
                        node_info=get_node_info(),
                    )
                )

                return connection, cursor
            except Error:
                if cursor is not None:
                    cursor.close()
                    cursor = None
                raise
            finally:
                if close_cursor and cursor is not None:
                    cursor.close()

    def execute(
        self,
        sql: str,
        auto_begin: bool = False,
        fetch: bool = False,
        limit: Optional[int] = None,
    ) -> tuple[DatabricksAdapterResponse, "Table"]:
        sql = self._add_query_comment(sql)
        _, cursor = self.add_query(sql, auto_begin)
        try:
            response = self.get_response(cursor)
            if fetch:
                table = self.get_result_from_cursor(cursor, limit)
            else:
                # Lazy import agate to improve CLI startup time
                from dbt_common.clients import agate_helper

                table = agate_helper.empty_table()
            return response, table
        finally:
            cursor.close()

    def _execute_cursor(
        self, log_sql: str, f: Callable[[DatabricksSQLCursorWrapper], None]
    ) -> "Table":
        connection = self.get_thread_connection()

        fire_event(ConnectionUsed(conn_type=self.TYPE, conn_name=cast_to_str(connection.name)))

        with self.exception_handler(log_sql):
            cursor: Optional[DatabricksSQLCursorWrapper] = None
            try:
                fire_event(
                    SQLQuery(
                        conn_name=cast_to_str(connection.name),
                        sql=log_sql,
                        node_info=get_node_info(),
                    )
                )

                pre = time.time()

                handle: DatabricksSQLConnectionWrapper = connection.handle
                cursor = handle.cursor()
                f(cursor)

                fire_event(
                    SQLQueryStatus(
                        status=str(self.get_response(cursor)),
                        elapsed=round((time.time() - pre), 2),
                        node_info=get_node_info(),
                    )
                )

                return self.get_result_from_cursor(cursor, None)
            finally:
                if cursor is not None:
                    cursor.close()

    def list_schemas(self, database: str, schema: Optional[str] = None) -> "Table":
        database = database.strip("`")
        if schema:
            schema = schema.strip("`").lower()
        return self._execute_cursor(
            f"GetSchemas(database={database}, schema={schema})",
            lambda cursor: cursor.schemas(catalog_name=database, schema_name=schema),
        )

    def list_tables(self, database: str, schema: str, identifier: Optional[str] = None) -> "Table":
        database = database.strip("`")
        schema = schema.strip("`").lower()
        if identifier:
            identifier = identifier.strip("`")
        return self._execute_cursor(
            f"GetTables(database={database}, schema={schema}, identifier={identifier})",
            lambda cursor: cursor.tables(
                catalog_name=database, schema_name=schema, table_name=identifier
            ),
        )

<<<<<<< HEAD
    @classmethod
    def get_open_for_context(
        cls, query_header_context: Any = None
    ) -> Callable[[Connection], Connection]:
        # If there is no node we can simply return the exsting class method open.
        # If there is a node create a closure that will call cls._open with the node.
        if not query_header_context:
            return cls.open

        def open_for_model(connection: Connection) -> Connection:
            return cls._open(connection, query_header_context)

        return open_for_model

    @classmethod
    def open(cls, connection: Connection) -> Connection:
        # Simply call _open with no ResultNode argument.
        # Because this is an overridden method we can't just add
        # a ResultNode parameter to open.
        return cls._open(connection)

    @classmethod
    def _open(cls, connection: Connection, query_header_context: Any = None) -> Connection:
        if connection.state == ConnectionState.OPEN:
            return connection

        creds: DatabricksCredentials = connection.credentials
        timeout = creds.connect_timeout

        # gotta keep this so we don't prompt users many times
        cls.credentials_manager = creds.authenticate()

        invocation_env = creds.get_invocation_env()
        user_agent_entry = cls._user_agent
        if invocation_env:
            user_agent_entry = f"{cls._user_agent}; {invocation_env}"

        connection_parameters = creds.connection_parameters.copy()  # type: ignore[union-attr]

        http_headers: list[tuple[str, str]] = list(
            creds.get_all_http_headers(connection_parameters.pop("http_headers", {})).items()
        )

        # If a model specifies a compute resource the http path
        # may be different than the http_path property of creds.
        http_path = _get_http_path(query_header_context, creds)

        def connect() -> DatabricksSQLConnectionWrapper:
            assert cls.credentials_manager is not None
            try:
                # TODO: what is the error when a user specifies a catalog they don't have access to
                conn: DatabricksSQLConnection = dbsql.connect(
                    server_hostname=creds.host,
                    http_path=http_path,
                    credentials_provider=cls.credentials_manager.credentials_provider,
                    http_headers=http_headers if http_headers else None,
                    session_configuration=creds.session_properties,
                    catalog=creds.database,
                    use_inline_params="silent",
                    # schema=creds.schema,  # TODO: Explicitly set once DBR 7.3LTS is EOL.
                    _user_agent_entry=user_agent_entry,
                    **connection_parameters,
                )
                logger.debug(ConnectionCreated(str(conn)))

                return DatabricksSQLConnectionWrapper(
                    conn,
                    is_cluster=creds.cluster_id is not None,
                    creds=creds,
                    user_agent=user_agent_entry,
                )
            except Error as exc:
                logger.error(ConnectionCreateError(exc))
                raise

        def exponential_backoff(attempt: int) -> int:
            return attempt * attempt

        retryable_exceptions = []
        # this option is for backwards compatibility
        if creds.retry_all:
            retryable_exceptions = [Error]

        return cls.retry_connection(
            connection,
            connect=connect,
            logger=logger,
            retryable_exceptions=retryable_exceptions,
            retry_limit=creds.connect_retries,
            retry_timeout=(timeout if timeout is not None else exponential_backoff),
        )

    @classmethod
    def get_response(cls, cursor: DatabricksSQLCursorWrapper) -> DatabricksAdapterResponse:
        _query_id = getattr(cursor, "hex_query_id", None)
        if cursor is None:
            logger.debug("No cursor was provided. Query ID not available.")
            query_id = "N/A"
        else:
            query_id = _query_id
        message = "OK"
        return DatabricksAdapterResponse(_message=message, query_id=query_id)  # type: ignore


class ExtendedSessionConnectionManager(DatabricksConnectionManager):
    def __init__(self, profile: AdapterRequiredConfig, mp_context: SpawnContext) -> None:
        assert (
            GlobalState.get_use_long_sessions()
        ), "This connection manager should only be used when USE_LONG_SESSIONS is enabled"
        super().__init__(profile, mp_context)
        self.threads_compute_connections: dict[
            Hashable, dict[Hashable, DatabricksDBTConnection]
        ] = {}

    def set_connection_name(
        self, name: Optional[str] = None, query_header_context: Any = None
    ) -> Connection:
        """Called by 'acquire_connection' in DatabricksAdapter, which is called by
        'connection_named', called by 'connection_for(node)'.
        Creates a connection for this thread if one doesn't already
        exist, and will rename an existing connection."""
        self._cleanup_idle_connections()

        conn_name: str = "master" if name is None else name

        # Get a connection for this thread
        conn = self._get_if_exists_compute_connection(_get_compute_name(query_header_context) or "")

        if conn is None:
            conn = self._create_compute_connection(conn_name, query_header_context)
        else:  # existing connection either wasn't open or didn't have the right name
            conn = self._update_compute_connection(conn, conn_name)

        conn._acquire(query_header_context)

        return conn

=======
>>>>>>> 395801ec (Compress to one connection manager (#910))
    # override
    def release(self) -> None:
        with self.lock:
            conn = cast(Optional[DatabricksDBTConnection], self.get_if_exists())
            if conn is None:
                return

        conn._release()

    # override
    def cleanup_all(self) -> None:
        with self.lock:
            for thread_connections in self.threads_compute_connections.values():
                for connection in thread_connections.values():
                    if connection.acquire_release_count > 0:
                        fire_event(
                            ConnectionLeftOpenInCleanup(conn_name=cast_to_str(connection.name))
                        )
                    else:
                        fire_event(
                            ConnectionClosedInCleanup(conn_name=cast_to_str(connection.name))
                        )
                    self.close(connection)

            # garbage collect these connections
            self.thread_connections.clear()
            self.threads_compute_connections.clear()

    @classmethod
    def get_open_for_context(
        cls, query_header_context: Any = None
    ) -> Callable[[Connection], Connection]:
        # If there is no node we can simply return the exsting class method open.
        # If there is a node create a closure that will call cls._open with the node.
        if not query_header_context:
            return cls.open

        def open_for_model(connection: Connection) -> Connection:
            return cls._open(connection, query_header_context)

        return open_for_model

    @classmethod
    def open(cls, connection: Connection) -> Connection:
<<<<<<< HEAD
        # Once long session management is no longer under the USE_LONG_SESSIONS toggle
        # this should be renamed and replace the _open class method.
        assert (
            USE_LONG_SESSIONS
        ), "This path, '_open2', should only be reachable with USE_LONG_SESSIONS"

=======
>>>>>>> 395801ec (Compress to one connection manager (#910))
        databricks_connection = cast(DatabricksDBTConnection, connection)

        if connection.state == ConnectionState.OPEN:
            return connection

        creds: DatabricksCredentials = connection.credentials
        timeout = creds.connect_timeout

        # gotta keep this so we don't prompt users many times
        cls.credentials_manager = creds.authenticate()

        invocation_env = creds.get_invocation_env()
        user_agent_entry = cls._user_agent
        if invocation_env:
            user_agent_entry = f"{cls._user_agent}; {invocation_env}"

        connection_parameters = creds.connection_parameters.copy()  # type: ignore[union-attr]

        http_headers: list[tuple[str, str]] = list(
            creds.get_all_http_headers(connection_parameters.pop("http_headers", {})).items()
        )

        # If a model specifies a compute resource the http path
        # may be different than the http_path property of creds.
        http_path = databricks_connection.http_path

        def connect() -> DatabricksSQLConnectionWrapper:
            assert cls.credentials_manager is not None
            try:
                # TODO: what is the error when a user specifies a catalog they don't have access to
                conn = dbsql.connect(
                    server_hostname=creds.host,
                    http_path=http_path,
                    credentials_provider=cls.credentials_manager.credentials_provider,
                    http_headers=http_headers if http_headers else None,
                    session_configuration=creds.session_properties,
                    catalog=creds.database,
                    use_inline_params="silent",
                    # schema=creds.schema,  # TODO: Explicitly set once DBR 7.3LTS is EOL.
                    _user_agent_entry=user_agent_entry,
                    **connection_parameters,
                )

                if conn:
                    databricks_connection.session_id = conn.get_session_id_hex()
                databricks_connection.last_used_time = time.time()
                logger.debug(ConnectionCreated(str(databricks_connection)))

                return DatabricksSQLConnectionWrapper(
                    conn,
                    is_cluster=creds.cluster_id is not None,
                    creds=creds,
                    user_agent=user_agent_entry,
                )
            except Error as exc:
                logger.error(ConnectionCreateError(exc))
                raise

        def exponential_backoff(attempt: int) -> int:
            return attempt * attempt

        retryable_exceptions = []
        # this option is for backwards compatibility
        if creds.retry_all:
            retryable_exceptions = [Error]

        return cls.retry_connection(
            connection,
            connect=connect,
            logger=logger,
            retryable_exceptions=retryable_exceptions,
            retry_limit=creds.connect_retries,
            retry_timeout=(timeout if timeout is not None else exponential_backoff),
        )

    @classmethod
    def _open(cls, connection: Connection, query_header_context: Any = None) -> Connection:
        if connection.state == ConnectionState.OPEN:
            return connection

        creds: DatabricksCredentials = connection.credentials
        timeout = creds.connect_timeout

        # gotta keep this so we don't prompt users many times
        cls.credentials_provider = creds.authenticate(cls.credentials_provider)

        invocation_env = creds.get_invocation_env()
        user_agent_entry = cls._user_agent
        if invocation_env:
            user_agent_entry = f"{cls._user_agent}; {invocation_env}"

        connection_parameters = creds.connection_parameters.copy()  # type: ignore[union-attr]

        http_headers: list[tuple[str, str]] = list(
            creds.get_all_http_headers(connection_parameters.pop("http_headers", {})).items()
        )

        # If a model specifies a compute resource the http path
        # may be different than the http_path property of creds.
        http_path = _get_http_path(query_header_context, creds)

        def connect() -> DatabricksSQLConnectionWrapper:
            try:
                # TODO: what is the error when a user specifies a catalog they don't have access to
                conn: DatabricksSQLConnection = dbsql.connect(
                    server_hostname=creds.host,
                    http_path=http_path,
                    credentials_provider=cls.credentials_provider,
                    http_headers=http_headers if http_headers else None,
                    session_configuration=creds.session_properties,
                    catalog=creds.database,
                    use_inline_params="silent",
                    # schema=creds.schema,  # TODO: Explicitly set once DBR 7.3LTS is EOL.
                    _user_agent_entry=user_agent_entry,
                    **connection_parameters,
                )
                logger.debug(ConnectionCreated(str(conn)))

                return DatabricksSQLConnectionWrapper(
                    conn,
                    is_cluster=creds.cluster_id is not None,
                    creds=creds,
                    user_agent=user_agent_entry,
                )
            except Error as exc:
                logger.error(ConnectionCreateError(exc))
                raise

        def exponential_backoff(attempt: int) -> int:
            return attempt * attempt

        retryable_exceptions = []
        # this option is for backwards compatibility
        if creds.retry_all:
            retryable_exceptions = [Error]

        return cls.retry_connection(
            connection,
            connect=connect,
            logger=logger,
            retryable_exceptions=retryable_exceptions,
            retry_limit=creds.connect_retries,
            retry_timeout=(timeout if timeout is not None else exponential_backoff),
        )

    # override
    @classmethod
    def close(cls, connection: Connection) -> Connection:
        try:
            return super().close(connection)
        except Exception as e:
            logger.warning(f"ignoring error when closing connection: {e}")
            connection.state = ConnectionState.CLOSED
            return connection

    @classmethod
    def get_response(cls, cursor: DatabricksSQLCursorWrapper) -> DatabricksAdapterResponse:
        _query_id = getattr(cursor, "hex_query_id", None)
        if cursor is None:
            logger.debug("No cursor was provided. Query ID not available.")
            query_id = "N/A"
        else:
            query_id = _query_id
        message = "OK"
        return DatabricksAdapterResponse(_message=message, query_id=query_id)  # type: ignore

    def get_thread_connection(self) -> Connection:
        conn = super().get_thread_connection()
        self._cleanup_idle_connections()
        dbr_conn = cast(DatabricksDBTConnection, conn)
        logger.debug(ConnectionRetrieve(str(dbr_conn)))

        return conn

    def _add_compute_connection(self, conn: DatabricksDBTConnection) -> None:
        """Add a new connection to the map of connection per thread per compute."""

        with self.lock:
            thread_map = self._get_compute_connections()
            if conn.compute_name in thread_map:
                raise DbtInternalError(
                    f"In set_thread_compute_connection, connection exists for `{conn.compute_name}`"
                )
            thread_map[conn.compute_name] = conn

    def _cleanup_idle_connections(self) -> None:
        with self.lock:
            # Get all connections associated with this thread. There can be multiple connections
            # if different models use different compute resources
            thread_conns = self._get_compute_connections()
            for conn in thread_conns.values():
                logger.debug(ConnectionIdleCheck(str(conn)))

                # Generally speaking we only want to close/refresh the connection if the
                # acquire_release_count is zero.  i.e. the connection is not currently in use.
                # However python models acquire a connection then run the pyton model, which
                # doesn't actually use the connection. If the python model takes lone enought to
                # run the connection can be idle long enough to timeout on the back end.
                # If additional sql needs to be run after the python model, but before the
                # connection is released, the connection needs to be refreshed or there will
                # be a failure.  Making an exception when language is 'python' allows the
                # the call to _cleanup_idle_connections from get_thread_connection to refresh the
                # connection in this scenario.
                if (
                    conn.acquire_release_count == 0 or conn.language == "python"
                ) and conn._idle_too_long():
                    logger.debug(ConnectionIdleClose(str(conn)))
                    self.close(conn)
                    conn._reset_handle(self._open)

    def _create_compute_connection(
        self, conn_name: str, query_header_context: Any = None
    ) -> DatabricksDBTConnection:
        """Create anew connection for the combination of current thread and compute associated
        with the given node."""

        # Create a new connection
        compute_name = _get_compute_name(query_header_context) or ""

        conn = DatabricksDBTConnection(
            type=Identifier(self.TYPE),
            name=conn_name,
            state=ConnectionState.INIT,
            transaction_open=False,
            handle=None,
            credentials=self.profile.credentials,
        )
        conn.compute_name = compute_name
        creds = cast(DatabricksCredentials, self.profile.credentials)
        conn.http_path = _get_http_path(query_header_context, creds=creds) or ""
        conn.thread_identifier = cast(tuple[int, int], self.get_thread_identifier())
        conn.max_idle_time = _get_max_idle_time(query_header_context, creds=creds)

        conn.handle = LazyHandle(self.open)

        logger.debug(ConnectionCreate(str(conn)))

        # Add this connection to the thread/compute connection pool.
        self._add_compute_connection(conn)
        # Remove the connection currently in use by this thread from the thread connection pool.
        self.clear_thread_connection()
        # Add the connection to thread connection pool.
        self.set_thread_connection(conn)

        fire_event(
            NewConnection(conn_name=conn_name, conn_type=self.TYPE, node_info=get_node_info())
        )

        return conn

<<<<<<< HEAD
    def _get_if_exists_compute_connection(
        self, compute_name: str
    ) -> Optional[DatabricksDBTConnection]:
        """Get the connection for the current thread and named compute, if it exists."""
=======
    def get_thread_connection(self) -> Connection:
        conn = super().get_thread_connection()
        self._cleanup_idle_connections()
        dbr_conn = cast(DatabricksDBTConnection, conn)
        logger.debug(ConnectionRetrieve(str(dbr_conn)))

        return conn

    @classmethod
    def open(cls, connection: Connection) -> Connection:
        # Once long session management is no longer under the USE_LONG_SESSIONS toggle
        # this should be renamed and replace the _open class method.
        assert (
            GlobalState.get_use_long_sessions()
        ), "This path, '_open2', should only be reachable with USE_LONG_SESSIONS"

        databricks_connection = cast(DatabricksDBTConnection, connection)

        if connection.state == ConnectionState.OPEN:
            return connection

        creds: DatabricksCredentials = connection.credentials
        timeout = creds.connect_timeout

        # gotta keep this so we don't prompt users many times
        cls.credentials_provider = creds.authenticate(cls.credentials_provider)

        invocation_env = creds.get_invocation_env()
        user_agent_entry = cls._user_agent
        if invocation_env:
            user_agent_entry = f"{cls._user_agent}; {invocation_env}"
>>>>>>> ea2b52d0

        with self.lock:
            threads_map = self._get_compute_connections()
            return threads_map.get(compute_name)

    def _get_compute_connections(
        self,
    ) -> dict[Hashable, DatabricksDBTConnection]:
        """Retrieve a map of compute name to connection for the current thread."""

        thread_id = self.get_thread_identifier()
        with self.lock:
            thread_map = self.threads_compute_connections.get(thread_id)
            if not thread_map:
                thread_map = {}
                self.threads_compute_connections[thread_id] = thread_map
            return thread_map

    def _update_compute_connection(
        self, conn: DatabricksDBTConnection, new_name: str
    ) -> DatabricksDBTConnection:
        if conn.name == new_name and conn.state == ConnectionState.OPEN:
            # Found a connection and nothing to do, so just return it
            return conn

        orig_conn_name: str = conn.name or ""

        if conn.state != ConnectionState.OPEN:
            conn.handle = LazyHandle(self.open)
        if conn.name != new_name:
            conn.name = new_name
            fire_event(ConnectionReused(orig_conn_name=orig_conn_name, conn_name=new_name))

        current_thread_conn = cast(Optional[DatabricksDBTConnection], self.get_if_exists())
        if current_thread_conn and current_thread_conn.compute_name != conn.compute_name:
            self.clear_thread_connection()
            self.set_thread_connection(conn)

        logger.debug(ConnectionReuse(str(conn), orig_conn_name))

        return conn


def _get_compute_name(query_header_context: Any) -> Optional[str]:
    # Get the name of the specified compute resource from the node's
    # config.
    compute_name = None
    if (
        query_header_context
        and hasattr(query_header_context, "config")
        and query_header_context.config
    ):
        compute_name = query_header_context.config.get("databricks_compute", None)
    return compute_name


def _get_http_path(query_header_context: Any, creds: DatabricksCredentials) -> Optional[str]:
    """Get the http_path for the compute specified for the node.
    If none is specified default will be used."""

    # ResultNode *should* have relation_name attr, but we work around a core
    # issue by checking.
    relation_name = getattr(query_header_context, "relation_name", "[unknown]")

    # If there is no node we return the http_path for the default compute.
    if not query_header_context:
<<<<<<< HEAD
<<<<<<< HEAD
        if not USE_LONG_SESSIONS:
=======
        if not GlobalState.get_use_long_sessions():
>>>>>>> ea2b52d0
            logger.debug(f"Thread {thread_id}: using default compute resource.")
=======
>>>>>>> 395801ec (Compress to one connection manager (#910))
        return creds.http_path

    # Get the name of the compute resource specified in the node's config.
    # If none is specified return the http_path for the default compute.
    compute_name = _get_compute_name(query_header_context)
    if not compute_name:
<<<<<<< HEAD
<<<<<<< HEAD
        if not USE_LONG_SESSIONS:
=======
        if not GlobalState.get_use_long_sessions():
>>>>>>> ea2b52d0
            logger.debug(f"On thread {thread_id}: {relation_name} using default compute resource.")
=======
>>>>>>> 395801ec (Compress to one connection manager (#910))
        return creds.http_path

    # Get the http_path for the named compute.
    http_path = None
    if creds.compute:
        http_path = creds.compute.get(compute_name, {}).get("http_path", None)

    # no http_path for the named compute resource is an error condition
    if not http_path:
        raise DbtRuntimeError(
            f"Compute resource {compute_name} does not exist or "
            f"does not specify http_path, relation: {relation_name}"
        )

<<<<<<< HEAD
<<<<<<< HEAD
    if not USE_LONG_SESSIONS:
=======
    if not GlobalState.get_use_long_sessions():
>>>>>>> ea2b52d0
        logger.debug(
            f"On thread {thread_id}: {relation_name} using compute resource '{compute_name}'."
        )

=======
>>>>>>> 395801ec (Compress to one connection manager (#910))
    return http_path


def _get_max_idle_time(query_header_context: Any, creds: DatabricksCredentials) -> int:
    """Get the http_path for the compute specified for the node.
    If none is specified default will be used."""

    max_idle_time = (
        DEFAULT_MAX_IDLE_TIME if creds.connect_max_idle is None else creds.connect_max_idle
    )

    if query_header_context:
        compute_name = _get_compute_name(query_header_context)
        if compute_name and creds.compute:
            max_idle_time = creds.compute.get(compute_name, {}).get(
                "connect_max_idle", max_idle_time
            )

    if not isinstance(max_idle_time, Number):
        if isinstance(max_idle_time, str) and max_idle_time.strip().isnumeric():
            return int(max_idle_time.strip())
        else:
            raise DbtRuntimeError(
                f"{max_idle_time} is not a valid value for connect_max_idle. "
                "Must be a number of seconds."
            )

    return max_idle_time<|MERGE_RESOLUTION|>--- conflicted
+++ resolved
@@ -1,4 +1,5 @@
 import decimal
+import os
 import re
 import sys
 import time
@@ -9,16 +10,8 @@
 from dataclasses import dataclass
 from multiprocessing.context import SpawnContext
 from numbers import Number
-<<<<<<< HEAD
 from threading import get_ident
-<<<<<<< HEAD
-from typing import TYPE_CHECKING, Any, Hashable, Optional, cast
-=======
 from typing import TYPE_CHECKING, Any, Optional, cast
->>>>>>> 395801ec (Compress to one connection manager (#910))
-=======
-from typing import TYPE_CHECKING, Any, Optional, cast
->>>>>>> ea2b52d0
 
 from dbt_common.events.contextvars import get_node_info
 from dbt_common.events.functions import fire_event
@@ -41,15 +34,7 @@
 )
 from dbt.adapters.databricks.__version__ import version as __version__
 from dbt.adapters.databricks.api_client import DatabricksApiClient
-<<<<<<< HEAD
-from dbt.adapters.databricks.credentials import (
-    BearerAuth,
-    DatabricksCredentialManager,
-    DatabricksCredentials,
-)
-=======
 from dbt.adapters.databricks.credentials import DatabricksCredentials, TCredentialProvider
->>>>>>> ea2b52d0
 from dbt.adapters.databricks.events.connection_events import (
     ConnectionAcquire,
     ConnectionCancel,
@@ -74,14 +59,7 @@
     CursorCreate,
 )
 from dbt.adapters.databricks.events.other_events import QueryError
-<<<<<<< HEAD
-<<<<<<< HEAD
-from dbt.adapters.databricks.events.pipeline_events import PipelineRefresh, PipelineRefreshError
-=======
->>>>>>> 395801ec (Compress to one connection manager (#910))
-=======
 from dbt.adapters.databricks.global_state import GlobalState
->>>>>>> ea2b52d0
 from dbt.adapters.databricks.logging import logger
 from dbt.adapters.databricks.python_models.run_tracking import PythonRunTracker
 from dbt.adapters.databricks.utils import redact_credentials
@@ -398,27 +376,14 @@
 
 class DatabricksConnectionManager(SparkConnectionManager):
     TYPE: str = "databricks"
-    credentials_manager: Optional[DatabricksCredentialManager] = None
+    credentials_provider: Optional[TCredentialProvider] = None
     _user_agent = f"dbt-databricks/{__version__}"
 
-<<<<<<< HEAD
-<<<<<<< HEAD
-=======
-=======
->>>>>>> ea2b52d0
     def __init__(self, profile: AdapterRequiredConfig, mp_context: SpawnContext):
         super().__init__(profile, mp_context)
         creds = cast(DatabricksCredentials, self.profile.credentials)
         self.api_client = DatabricksApiClient.create(creds, 15 * 60)
-<<<<<<< HEAD
-        self.threads_compute_connections: dict[
-            Hashable, dict[Hashable, DatabricksDBTConnection]
-        ] = {}
-
->>>>>>> 395801ec (Compress to one connection manager (#910))
-=======
-
->>>>>>> ea2b52d0
+
     def cancel_open(self) -> list[str]:
         cancelled = super().cancel_open()
         logger.info("Cancelling open python jobs")
@@ -466,19 +431,39 @@
         'connection_named', called by 'connection_for(node)'.
         Creates a connection for this thread if one doesn't already
         exist, and will rename an existing connection."""
-        self._cleanup_idle_connections()
 
         conn_name: str = "master" if name is None else name
 
         # Get a connection for this thread
-        conn = self._get_if_exists_compute_connection(_get_compute_name(query_header_context) or "")
+        conn = self.get_if_exists()
+
+        if conn and conn.name == conn_name and conn.state == ConnectionState.OPEN:
+            # Found a connection and nothing to do, so just return it
+            return conn
 
         if conn is None:
-            conn = self._create_compute_connection(conn_name, query_header_context)
+            # Create a new connection
+            conn = DatabricksDBTConnection(
+                type=Identifier(self.TYPE),
+                name=conn_name,
+                state=ConnectionState.INIT,
+                transaction_open=False,
+                handle=None,
+                credentials=self.profile.credentials,
+            )
+            conn.handle = LazyHandle(self.get_open_for_context(query_header_context))
+            # Add the connection to thread_connections for this thread
+            self.set_thread_connection(conn)
+            fire_event(
+                NewConnection(conn_name=conn_name, conn_type=self.TYPE, node_info=get_node_info())
+            )
         else:  # existing connection either wasn't open or didn't have the right name
-            conn = self._update_compute_connection(conn, conn_name)
-
-        conn._acquire(query_header_context)
+            if conn.state != ConnectionState.OPEN:
+                conn.handle = LazyHandle(self.get_open_for_context(query_header_context))
+            if conn.name != conn_name:
+                orig_conn_name: str = conn.name or ""
+                conn.name = conn_name
+                fire_event(ConnectionReused(orig_conn_name=orig_conn_name, conn_name=conn_name))
 
         return conn
 
@@ -616,7 +601,6 @@
             ),
         )
 
-<<<<<<< HEAD
     @classmethod
     def get_open_for_context(
         cls, query_header_context: Any = None
@@ -637,252 +621,6 @@
         # Because this is an overridden method we can't just add
         # a ResultNode parameter to open.
         return cls._open(connection)
-
-    @classmethod
-    def _open(cls, connection: Connection, query_header_context: Any = None) -> Connection:
-        if connection.state == ConnectionState.OPEN:
-            return connection
-
-        creds: DatabricksCredentials = connection.credentials
-        timeout = creds.connect_timeout
-
-        # gotta keep this so we don't prompt users many times
-        cls.credentials_manager = creds.authenticate()
-
-        invocation_env = creds.get_invocation_env()
-        user_agent_entry = cls._user_agent
-        if invocation_env:
-            user_agent_entry = f"{cls._user_agent}; {invocation_env}"
-
-        connection_parameters = creds.connection_parameters.copy()  # type: ignore[union-attr]
-
-        http_headers: list[tuple[str, str]] = list(
-            creds.get_all_http_headers(connection_parameters.pop("http_headers", {})).items()
-        )
-
-        # If a model specifies a compute resource the http path
-        # may be different than the http_path property of creds.
-        http_path = _get_http_path(query_header_context, creds)
-
-        def connect() -> DatabricksSQLConnectionWrapper:
-            assert cls.credentials_manager is not None
-            try:
-                # TODO: what is the error when a user specifies a catalog they don't have access to
-                conn: DatabricksSQLConnection = dbsql.connect(
-                    server_hostname=creds.host,
-                    http_path=http_path,
-                    credentials_provider=cls.credentials_manager.credentials_provider,
-                    http_headers=http_headers if http_headers else None,
-                    session_configuration=creds.session_properties,
-                    catalog=creds.database,
-                    use_inline_params="silent",
-                    # schema=creds.schema,  # TODO: Explicitly set once DBR 7.3LTS is EOL.
-                    _user_agent_entry=user_agent_entry,
-                    **connection_parameters,
-                )
-                logger.debug(ConnectionCreated(str(conn)))
-
-                return DatabricksSQLConnectionWrapper(
-                    conn,
-                    is_cluster=creds.cluster_id is not None,
-                    creds=creds,
-                    user_agent=user_agent_entry,
-                )
-            except Error as exc:
-                logger.error(ConnectionCreateError(exc))
-                raise
-
-        def exponential_backoff(attempt: int) -> int:
-            return attempt * attempt
-
-        retryable_exceptions = []
-        # this option is for backwards compatibility
-        if creds.retry_all:
-            retryable_exceptions = [Error]
-
-        return cls.retry_connection(
-            connection,
-            connect=connect,
-            logger=logger,
-            retryable_exceptions=retryable_exceptions,
-            retry_limit=creds.connect_retries,
-            retry_timeout=(timeout if timeout is not None else exponential_backoff),
-        )
-
-    @classmethod
-    def get_response(cls, cursor: DatabricksSQLCursorWrapper) -> DatabricksAdapterResponse:
-        _query_id = getattr(cursor, "hex_query_id", None)
-        if cursor is None:
-            logger.debug("No cursor was provided. Query ID not available.")
-            query_id = "N/A"
-        else:
-            query_id = _query_id
-        message = "OK"
-        return DatabricksAdapterResponse(_message=message, query_id=query_id)  # type: ignore
-
-
-class ExtendedSessionConnectionManager(DatabricksConnectionManager):
-    def __init__(self, profile: AdapterRequiredConfig, mp_context: SpawnContext) -> None:
-        assert (
-            GlobalState.get_use_long_sessions()
-        ), "This connection manager should only be used when USE_LONG_SESSIONS is enabled"
-        super().__init__(profile, mp_context)
-        self.threads_compute_connections: dict[
-            Hashable, dict[Hashable, DatabricksDBTConnection]
-        ] = {}
-
-    def set_connection_name(
-        self, name: Optional[str] = None, query_header_context: Any = None
-    ) -> Connection:
-        """Called by 'acquire_connection' in DatabricksAdapter, which is called by
-        'connection_named', called by 'connection_for(node)'.
-        Creates a connection for this thread if one doesn't already
-        exist, and will rename an existing connection."""
-        self._cleanup_idle_connections()
-
-        conn_name: str = "master" if name is None else name
-
-        # Get a connection for this thread
-        conn = self._get_if_exists_compute_connection(_get_compute_name(query_header_context) or "")
-
-        if conn is None:
-            conn = self._create_compute_connection(conn_name, query_header_context)
-        else:  # existing connection either wasn't open or didn't have the right name
-            conn = self._update_compute_connection(conn, conn_name)
-
-        conn._acquire(query_header_context)
-
-        return conn
-
-=======
->>>>>>> 395801ec (Compress to one connection manager (#910))
-    # override
-    def release(self) -> None:
-        with self.lock:
-            conn = cast(Optional[DatabricksDBTConnection], self.get_if_exists())
-            if conn is None:
-                return
-
-        conn._release()
-
-    # override
-    def cleanup_all(self) -> None:
-        with self.lock:
-            for thread_connections in self.threads_compute_connections.values():
-                for connection in thread_connections.values():
-                    if connection.acquire_release_count > 0:
-                        fire_event(
-                            ConnectionLeftOpenInCleanup(conn_name=cast_to_str(connection.name))
-                        )
-                    else:
-                        fire_event(
-                            ConnectionClosedInCleanup(conn_name=cast_to_str(connection.name))
-                        )
-                    self.close(connection)
-
-            # garbage collect these connections
-            self.thread_connections.clear()
-            self.threads_compute_connections.clear()
-
-    @classmethod
-    def get_open_for_context(
-        cls, query_header_context: Any = None
-    ) -> Callable[[Connection], Connection]:
-        # If there is no node we can simply return the exsting class method open.
-        # If there is a node create a closure that will call cls._open with the node.
-        if not query_header_context:
-            return cls.open
-
-        def open_for_model(connection: Connection) -> Connection:
-            return cls._open(connection, query_header_context)
-
-        return open_for_model
-
-    @classmethod
-    def open(cls, connection: Connection) -> Connection:
-<<<<<<< HEAD
-        # Once long session management is no longer under the USE_LONG_SESSIONS toggle
-        # this should be renamed and replace the _open class method.
-        assert (
-            USE_LONG_SESSIONS
-        ), "This path, '_open2', should only be reachable with USE_LONG_SESSIONS"
-
-=======
->>>>>>> 395801ec (Compress to one connection manager (#910))
-        databricks_connection = cast(DatabricksDBTConnection, connection)
-
-        if connection.state == ConnectionState.OPEN:
-            return connection
-
-        creds: DatabricksCredentials = connection.credentials
-        timeout = creds.connect_timeout
-
-        # gotta keep this so we don't prompt users many times
-        cls.credentials_manager = creds.authenticate()
-
-        invocation_env = creds.get_invocation_env()
-        user_agent_entry = cls._user_agent
-        if invocation_env:
-            user_agent_entry = f"{cls._user_agent}; {invocation_env}"
-
-        connection_parameters = creds.connection_parameters.copy()  # type: ignore[union-attr]
-
-        http_headers: list[tuple[str, str]] = list(
-            creds.get_all_http_headers(connection_parameters.pop("http_headers", {})).items()
-        )
-
-        # If a model specifies a compute resource the http path
-        # may be different than the http_path property of creds.
-        http_path = databricks_connection.http_path
-
-        def connect() -> DatabricksSQLConnectionWrapper:
-            assert cls.credentials_manager is not None
-            try:
-                # TODO: what is the error when a user specifies a catalog they don't have access to
-                conn = dbsql.connect(
-                    server_hostname=creds.host,
-                    http_path=http_path,
-                    credentials_provider=cls.credentials_manager.credentials_provider,
-                    http_headers=http_headers if http_headers else None,
-                    session_configuration=creds.session_properties,
-                    catalog=creds.database,
-                    use_inline_params="silent",
-                    # schema=creds.schema,  # TODO: Explicitly set once DBR 7.3LTS is EOL.
-                    _user_agent_entry=user_agent_entry,
-                    **connection_parameters,
-                )
-
-                if conn:
-                    databricks_connection.session_id = conn.get_session_id_hex()
-                databricks_connection.last_used_time = time.time()
-                logger.debug(ConnectionCreated(str(databricks_connection)))
-
-                return DatabricksSQLConnectionWrapper(
-                    conn,
-                    is_cluster=creds.cluster_id is not None,
-                    creds=creds,
-                    user_agent=user_agent_entry,
-                )
-            except Error as exc:
-                logger.error(ConnectionCreateError(exc))
-                raise
-
-        def exponential_backoff(attempt: int) -> int:
-            return attempt * attempt
-
-        retryable_exceptions = []
-        # this option is for backwards compatibility
-        if creds.retry_all:
-            retryable_exceptions = [Error]
-
-        return cls.retry_connection(
-            connection,
-            connect=connect,
-            logger=logger,
-            retryable_exceptions=retryable_exceptions,
-            retry_limit=creds.connect_retries,
-            retry_timeout=(timeout if timeout is not None else exponential_backoff),
-        )
 
     @classmethod
     def _open(cls, connection: Connection, query_header_context: Any = None) -> Connection:
@@ -954,16 +692,6 @@
             retry_timeout=(timeout if timeout is not None else exponential_backoff),
         )
 
-    # override
-    @classmethod
-    def close(cls, connection: Connection) -> Connection:
-        try:
-            return super().close(connection)
-        except Exception as e:
-            logger.warning(f"ignoring error when closing connection: {e}")
-            connection.state = ConnectionState.CLOSED
-            return connection
-
     @classmethod
     def get_response(cls, cursor: DatabricksSQLCursorWrapper) -> DatabricksAdapterResponse:
         _query_id = getattr(cursor, "hex_query_id", None)
@@ -975,11 +703,99 @@
         message = "OK"
         return DatabricksAdapterResponse(_message=message, query_id=query_id)  # type: ignore
 
-    def get_thread_connection(self) -> Connection:
-        conn = super().get_thread_connection()
+
+class ExtendedSessionConnectionManager(DatabricksConnectionManager):
+    def __init__(self, profile: AdapterRequiredConfig, mp_context: SpawnContext) -> None:
+        assert (
+            GlobalState.get_use_long_sessions()
+        ), "This connection manager should only be used when USE_LONG_SESSIONS is enabled"
+        super().__init__(profile, mp_context)
+        self.threads_compute_connections: dict[
+            Hashable, dict[Hashable, DatabricksDBTConnection]
+        ] = {}
+
+    def set_connection_name(
+        self, name: Optional[str] = None, query_header_context: Any = None
+    ) -> Connection:
+        """Called by 'acquire_connection' in DatabricksAdapter, which is called by
+        'connection_named', called by 'connection_for(node)'.
+        Creates a connection for this thread if one doesn't already
+        exist, and will rename an existing connection."""
         self._cleanup_idle_connections()
-        dbr_conn = cast(DatabricksDBTConnection, conn)
-        logger.debug(ConnectionRetrieve(str(dbr_conn)))
+
+        conn_name: str = "master" if name is None else name
+
+        # Get a connection for this thread
+        conn = self._get_if_exists_compute_connection(_get_compute_name(query_header_context) or "")
+
+        if conn is None:
+            conn = self._create_compute_connection(conn_name, query_header_context)
+        else:  # existing connection either wasn't open or didn't have the right name
+            conn = self._update_compute_connection(conn, conn_name)
+
+        conn._acquire(query_header_context)
+
+        return conn
+
+    # override
+    def release(self) -> None:
+        with self.lock:
+            conn = cast(Optional[DatabricksDBTConnection], self.get_if_exists())
+            if conn is None:
+                return
+
+        conn._release()
+
+    # override
+    @classmethod
+    def close(cls, connection: Connection) -> Connection:
+        try:
+            return super().close(connection)
+        except Exception as e:
+            logger.warning(f"ignoring error when closing connection: {e}")
+            connection.state = ConnectionState.CLOSED
+            return connection
+
+    # override
+    def cleanup_all(self) -> None:
+        with self.lock:
+            for thread_connections in self.threads_compute_connections.values():
+                for connection in thread_connections.values():
+                    if connection.acquire_release_count > 0:
+                        fire_event(
+                            ConnectionLeftOpenInCleanup(conn_name=cast_to_str(connection.name))
+                        )
+                    else:
+                        fire_event(
+                            ConnectionClosedInCleanup(conn_name=cast_to_str(connection.name))
+                        )
+                    self.close(connection)
+
+            # garbage collect these connections
+            self.thread_connections.clear()
+            self.threads_compute_connections.clear()
+
+    def _update_compute_connection(
+        self, conn: DatabricksDBTConnection, new_name: str
+    ) -> DatabricksDBTConnection:
+        if conn.name == new_name and conn.state == ConnectionState.OPEN:
+            # Found a connection and nothing to do, so just return it
+            return conn
+
+        orig_conn_name: str = conn.name or ""
+
+        if conn.state != ConnectionState.OPEN:
+            conn.handle = LazyHandle(self.open)
+        if conn.name != new_name:
+            conn.name = new_name
+            fire_event(ConnectionReused(orig_conn_name=orig_conn_name, conn_name=new_name))
+
+        current_thread_conn = cast(Optional[DatabricksDBTConnection], self.get_if_exists())
+        if current_thread_conn and current_thread_conn.compute_name != conn.compute_name:
+            self.clear_thread_connection()
+            self.set_thread_connection(conn)
+
+        logger.debug(ConnectionReuse(str(conn), orig_conn_name))
 
         return conn
 
@@ -993,6 +809,28 @@
                     f"In set_thread_compute_connection, connection exists for `{conn.compute_name}`"
                 )
             thread_map[conn.compute_name] = conn
+
+    def _get_compute_connections(
+        self,
+    ) -> dict[Hashable, DatabricksDBTConnection]:
+        """Retrieve a map of compute name to connection for the current thread."""
+
+        thread_id = self.get_thread_identifier()
+        with self.lock:
+            thread_map = self.threads_compute_connections.get(thread_id)
+            if not thread_map:
+                thread_map = {}
+                self.threads_compute_connections[thread_id] = thread_map
+            return thread_map
+
+    def _get_if_exists_compute_connection(
+        self, compute_name: str
+    ) -> Optional[DatabricksDBTConnection]:
+        """Get the connection for the current thread and named compute, if it exists."""
+
+        with self.lock:
+            threads_map = self._get_compute_connections()
+            return threads_map.get(compute_name)
 
     def _cleanup_idle_connections(self) -> None:
         with self.lock:
@@ -1059,12 +897,6 @@
 
         return conn
 
-<<<<<<< HEAD
-    def _get_if_exists_compute_connection(
-        self, compute_name: str
-    ) -> Optional[DatabricksDBTConnection]:
-        """Get the connection for the current thread and named compute, if it exists."""
-=======
     def get_thread_connection(self) -> Connection:
         conn = super().get_thread_connection()
         self._cleanup_idle_connections()
@@ -1096,48 +928,64 @@
         user_agent_entry = cls._user_agent
         if invocation_env:
             user_agent_entry = f"{cls._user_agent}; {invocation_env}"
->>>>>>> ea2b52d0
-
-        with self.lock:
-            threads_map = self._get_compute_connections()
-            return threads_map.get(compute_name)
-
-    def _get_compute_connections(
-        self,
-    ) -> dict[Hashable, DatabricksDBTConnection]:
-        """Retrieve a map of compute name to connection for the current thread."""
-
-        thread_id = self.get_thread_identifier()
-        with self.lock:
-            thread_map = self.threads_compute_connections.get(thread_id)
-            if not thread_map:
-                thread_map = {}
-                self.threads_compute_connections[thread_id] = thread_map
-            return thread_map
-
-    def _update_compute_connection(
-        self, conn: DatabricksDBTConnection, new_name: str
-    ) -> DatabricksDBTConnection:
-        if conn.name == new_name and conn.state == ConnectionState.OPEN:
-            # Found a connection and nothing to do, so just return it
-            return conn
-
-        orig_conn_name: str = conn.name or ""
-
-        if conn.state != ConnectionState.OPEN:
-            conn.handle = LazyHandle(self.open)
-        if conn.name != new_name:
-            conn.name = new_name
-            fire_event(ConnectionReused(orig_conn_name=orig_conn_name, conn_name=new_name))
-
-        current_thread_conn = cast(Optional[DatabricksDBTConnection], self.get_if_exists())
-        if current_thread_conn and current_thread_conn.compute_name != conn.compute_name:
-            self.clear_thread_connection()
-            self.set_thread_connection(conn)
-
-        logger.debug(ConnectionReuse(str(conn), orig_conn_name))
-
-        return conn
+
+        connection_parameters = creds.connection_parameters.copy()  # type: ignore[union-attr]
+
+        http_headers: list[tuple[str, str]] = list(
+            creds.get_all_http_headers(connection_parameters.pop("http_headers", {})).items()
+        )
+
+        # If a model specifies a compute resource the http path
+        # may be different than the http_path property of creds.
+        http_path = databricks_connection.http_path
+
+        def connect() -> DatabricksSQLConnectionWrapper:
+            try:
+                # TODO: what is the error when a user specifies a catalog they don't have access to
+                conn = dbsql.connect(
+                    server_hostname=creds.host,
+                    http_path=http_path,
+                    credentials_provider=cls.credentials_provider,
+                    http_headers=http_headers if http_headers else None,
+                    session_configuration=creds.session_properties,
+                    catalog=creds.database,
+                    use_inline_params="silent",
+                    # schema=creds.schema,  # TODO: Explicitly set once DBR 7.3LTS is EOL.
+                    _user_agent_entry=user_agent_entry,
+                    **connection_parameters,
+                )
+
+                if conn:
+                    databricks_connection.session_id = conn.get_session_id_hex()
+                databricks_connection.last_used_time = time.time()
+                logger.debug(ConnectionCreated(str(databricks_connection)))
+
+                return DatabricksSQLConnectionWrapper(
+                    conn,
+                    is_cluster=creds.cluster_id is not None,
+                    creds=creds,
+                    user_agent=user_agent_entry,
+                )
+            except Error as exc:
+                logger.error(ConnectionCreateError(exc))
+                raise
+
+        def exponential_backoff(attempt: int) -> int:
+            return attempt * attempt
+
+        retryable_exceptions = []
+        # this option is for backwards compatibility
+        if creds.retry_all:
+            retryable_exceptions = [Error]
+
+        return cls.retry_connection(
+            connection,
+            connect=connect,
+            logger=logger,
+            retryable_exceptions=retryable_exceptions,
+            retry_limit=creds.connect_retries,
+            retry_timeout=(timeout if timeout is not None else exponential_backoff),
+        )
 
 
 def _get_compute_name(query_header_context: Any) -> Optional[str]:
@@ -1157,36 +1005,24 @@
     """Get the http_path for the compute specified for the node.
     If none is specified default will be used."""
 
+    thread_id = (os.getpid(), get_ident())
+
     # ResultNode *should* have relation_name attr, but we work around a core
     # issue by checking.
     relation_name = getattr(query_header_context, "relation_name", "[unknown]")
 
     # If there is no node we return the http_path for the default compute.
     if not query_header_context:
-<<<<<<< HEAD
-<<<<<<< HEAD
-        if not USE_LONG_SESSIONS:
-=======
         if not GlobalState.get_use_long_sessions():
->>>>>>> ea2b52d0
             logger.debug(f"Thread {thread_id}: using default compute resource.")
-=======
->>>>>>> 395801ec (Compress to one connection manager (#910))
         return creds.http_path
 
     # Get the name of the compute resource specified in the node's config.
     # If none is specified return the http_path for the default compute.
     compute_name = _get_compute_name(query_header_context)
     if not compute_name:
-<<<<<<< HEAD
-<<<<<<< HEAD
-        if not USE_LONG_SESSIONS:
-=======
         if not GlobalState.get_use_long_sessions():
->>>>>>> ea2b52d0
             logger.debug(f"On thread {thread_id}: {relation_name} using default compute resource.")
-=======
->>>>>>> 395801ec (Compress to one connection manager (#910))
         return creds.http_path
 
     # Get the http_path for the named compute.
@@ -1201,18 +1037,11 @@
             f"does not specify http_path, relation: {relation_name}"
         )
 
-<<<<<<< HEAD
-<<<<<<< HEAD
-    if not USE_LONG_SESSIONS:
-=======
     if not GlobalState.get_use_long_sessions():
->>>>>>> ea2b52d0
         logger.debug(
             f"On thread {thread_id}: {relation_name} using compute resource '{compute_name}'."
         )
 
-=======
->>>>>>> 395801ec (Compress to one connection manager (#910))
     return http_path
 
 
