## dbt-databricks 1.8.6 (TBD)

### Fixes

- Persist table comments for incremental models, snapshots and dbt clone (thanks @henlue!) ([750](https://github.com/databricks/dbt-databricks/pull/750))
<<<<<<< HEAD
- Add relation identifier (i.e. table name) in auto generated constraint names, also adding the statement of table list for foreign keys  ([774](https://github.com/databricks/dbt-databricks/pull/774))
=======
- Update tblproperties on incremental runs. Note: only adds/edits. Deletes are too risky/complex for now ([765](https://github.com/databricks/dbt-databricks/pull/765))
>>>>>>> cd596cd9

## dbt-databricks 1.8.5 (August 6, 2024)

### Fixes

- Alter column statements are now done before the alter table statement (thanks @frankivo!). ([731](https://github.com/databricks/dbt-databricks/pull/731))
- Always use lower case when gathering metadata (since objects are stored internally as lower case regardless of how we create them) ([742](https://github.com/databricks/dbt-databricks/pull/742))
- Persist table comments for python models ([743](https://github.com/databricks/dbt-databricks/pull/743))
- Stop cursor destructor warnings ([744](https://github.com/databricks/dbt-databricks/pull/744))
- Race condition on cluster creation. (thanks @jurasan!) ([751](https://github.com/databricks/dbt-databricks/pull/751))

## dbt-databricks 1.8.4 (July 17, 2024)

### Fixes

- Fix `dbt seed` command failing for a seed file when the columns for that seed file were partially defined in the properties file. (thanks @kass-artur!) ([724](https://github.com/databricks/dbt-databricks/pull/724))
- Add more tblproperties to be ignored with MV/ST ([736](https://github.com/databricks/dbt-databricks/pull/736))

### Under the Hood

- Readd the External relation type for compliance with adapter expectations ([728](https://github.com/databricks/dbt-databricks/pull/728))

## dbt-databricks 1.8.3 (June 25, 2024)

### Fixes

- Fix missing catalog name in one of the metadata gathering calls ([714](https://github.com/databricks/dbt-databricks/pull/714))

## dbt-databricks 1.8.2 (June 24, 2024)

### Fixes

- Undo the removal of spark.sql.sources.partitionOverwriteMode = DYNAMIC ([688](https://github.com/databricks/dbt-databricks/pull/688))
- Set spark.sql.sources.partitionOverwriteMode = STATIC on --full-refresh to ensure existing rows are removed ([697](https://github.com/databricks/dbt-databricks/pull/697))
- Migrate to using system.information_schema to fix issue with catalog renames ([692](https://github.com/databricks/dbt-databricks/pull/692))
- Cancel python jobs when dbt operation is canceled (thanks @gaoshihang for kicking this off!) ([693](https://github.com/databricks/dbt-databricks/pull/693))
- Fix the default redirect_url and scopes of the client `dbt-databricks` ([704](https://github.com/databricks/dbt-databricks/pull/704))

### Under the Hood

- Reduce severity of logging when expected 24 hour token expiration for Azure SPA (thanks @thijs-nijhuis!) ([699](https://github.com/databricks/dbt-databricks/pull/699))
- Migrate remaining unit tests off of unittest.TestCase ([701](https://github.com/databricks/dbt-databricks/pull/701))

## dbt-databricks 1.8.1 (May 29, 2024)

### Features

- Support Liquid Clustering for python models ([663](https://github.com/databricks/dbt-databricks/pull/663))
- Update Liquid Clustering columns on is_incremental runs ([686](https://github.com/databricks/dbt-databricks/pull/686))

### Fixes

- Rerunning seed with external location + persist_doc now more resilient ([662](https://github.com/databricks/dbt-databricks/pull/662))
- Fix issue with running while a refresh is in progress with MV/ST ([674](https://github.com/databricks/dbt-databricks/pull/674))
- Fix issue with running a refresh with MV/ST that need names to be escaped ([674](https://github.com/databricks/dbt-databricks/pull/674))

### Under the Hood

- Delay loading of agate library to improve startup (thanks @dwreeves for getting this started!) ([661](https://github.com/databricks/dbt-databricks/pull/661))
- Updating to dbt-adapters~=1.2.0 ([683](https://github.com/databricks/dbt-databricks/pull/683))

## dbt-databricks 1.8.0 (May 23, 2024)

### Features

- Support `on_config_change` for materialized views, expand the supported config options ([536](https://github.com/databricks/dbt-databricks/pull/536)))
- Support `on_config_change` for streaming tables, expand the supported config options ([569](https://github.com/databricks/dbt-databricks/pull/569)))
- Support Databricks tags for tables/views/incrementals ([631](https://github.com/databricks/dbt-databricks/pull/631))

### Under the Hood

- Upgrade databricks-sql-connector to 3.1.0 ([593](https://github.com/databricks/dbt-databricks/pull/593))
- Migrate to decoupled architecture ([596](https://github.com/databricks/dbt-databricks/pull/596))
- Finish migrating integration tests ([623](https://github.com/databricks/dbt-databricks/pull/623))
- Streamline the process of determining materialization types ([655](https://github.com/databricks/dbt-databricks/pull/655))
- Improve catalog performance by getting column description from project for UC ([658](https://github.com/databricks/dbt-databricks/pull/658))

## dbt-databricks 1.7.16 (May 21, 2024)

### Fixes

- Fix the issue that 1.7.15 was intended to fix (conn not initialized exception) ([671](https://github.com/databricks/dbt-databricks/pull/671))

## dbt-databricks 1.7.15 (May 16, 2024)

### Fixes

- Give sensible logs when connection errors ([666](https://github.com/databricks/dbt-databricks/pull/666))

## dbt-databricks 1.7.14 (May 1, 2024)

### Fixes

- Auth headers should now evaluate at call time ([648](https://github.com/databricks/dbt-databricks/pull/648))
- User-configurable OAuth Scopes (currently limited to AWS) (thanks @stevenayers!) ([641](https://github.com/databricks/dbt-databricks/pull/641))

### Under the hood

- Reduce default idle limit for connection reuse to 60s and start organizing event logging ([648](https://github.com/databricks/dbt-databricks/pull/648))

## dbt-databricks 1.7.13 (April 8, 2024)

### Features

- Apply tblproperties to python models (using alter table) ([633](https://github.com/databricks/dbt-databricks/pull/633))
- Make OAuth redirect url configurable (thanks @johnsequeira-paradigm for the inspiration!) ([635]https://github.com/databricks/dbt-databricks/pull/635)

### Fixes

- Up default socket timeout to 10 minutes

## dbt-databricks 1.7.11 (Mar 26, 2024)

### Fixes

- For HMS, ref all doc comments from dbt project due to poor performance retrieving them from Databricks ([618](https://github.com/databricks/dbt-databricks/pull/618))

## dbt-databricks 1.7.10 (Mar 19, 2024)

### Fixes

- Fix a corner case for insert into where NULL should be DEFAULT ([607](https://github.com/databricks/dbt-databricks/pull/607))
- Fixed integration tests that were leaving behind schemas after running ([613](https://github.com/databricks/dbt-databricks/pull/613))
- Fix performance issue associated with persist docs by turning off incremental catalog generation (thanks @mikealfare!) ([615](https://github.com/databricks/dbt-databricks/pull/615))
- Pin protobuf to < 5 to stop incompatibility breaks ([616](https://github.com/databricks/dbt-databricks/pull/616))

## dbt-databricks 1.7.9 (Mar 5, 2024)

### Fixes

- Fix for U2M flow on windows (sharding long passwords) (thanks @thijs-nijhuis-shell!) ([597](https://github.com/databricks/dbt-databricks/pull/597))
- Fix regression in incremental behavior, and align more with dbt-core expectations ([604](https://github.com/databricks/dbt-databricks/pull/604))
- Don't fail for unknown types when listing schema ([600](https://github.com/databricks/dbt-databricks/pull/600))

## dbt-databricks 1.7.8 (Feb 22, 2024)

### Fixes

- Fixed the behavior of the incremental schema change ignore option to properly handle the scenario when columns are dropped (thanks @case-k-git!) ([580](https://github.com/databricks/dbt-databricks/pull/580))
- Fixed export of saved queries (thanks @peterallenwebb!) ([588](https://github.com/databricks/dbt-databricks/pull/588))
- Properly match against null for merging matching rows ([590](https://github.com/databricks/dbt-databricks/pull/590))

## dbt-databricks 1.7.7 (Feb 6, 2024)

### Fixes

- Rollback databricks-sql-connector to 2.9.3 to actually fix connection timeout issue ([578](https://github.com/databricks/dbt-databricks/pull/578))

## dbt-databricks 1.7.6 (Feb 6, 2024)

Skipped due to incorrect files in deployed package

## dbt-databricks 1.7.5 (Jan 30, 2024) (Pulled due to poor SQL Warehouse connection behavior)

### Fixes

- Pin databricks sdk to 0.17.0 to fix connection timeout issue ([571](https://github.com/databricks/dbt-databricks/pull/571))

## dbt-databricks 1.7.4 (Jan 24, 2024) (Pulled due to poor SQL Warehouse connection behavior)

### Fixes

- Added python model specific connection handling to prevent using invalid sessions ([547](https://github.com/databricks/dbt-databricks/pull/547))
- Allow schema to be specified in testing (thanks @case-k-git!) ([538](https://github.com/databricks/dbt-databricks/pull/538))
- Fix dbt incremental_strategy behavior by fixing schema table existing check (thanks @case-k-git!) ([530](https://github.com/databricks/dbt-databricks/pull/530))
- Fixed bug that was causing streaming tables to be dropped and recreated instead of refreshed. ([552](https://github.com/databricks/dbt-databricks/pull/552))
- Fixed Hive performance regression by streamlining materialization type acquisition ([557](https://github.com/databricks/dbt-databricks/pull/557))
- Fix: Python models authentication could be overridden by a `.netrc` file in the user's home directory ([338](https://github.com/databricks/dbt-databricks/pull/338))
- Fix: MV/ST REST api authentication could be overriden by a `.netrc` file in the user's home directory ([555](https://github.com/databricks/dbt-databricks/pull/555))
- Show details in connection errors ([562](https://github.com/databricks/dbt-databricks/pull/562))
- Updated connection debugging logging and setting connection last used time on session open.([565](https://github.com/databricks/dbt-databricks/pull/565))

### Under the Hood

- Adding retries around API calls in python model submission ([549](https://github.com/databricks/dbt-databricks/pull/549))
- Upgrade to databricks-sql-connector 3.0.0 ([554](https://github.com/databricks/dbt-databricks/pull/554))
- Pinning pandas to < 2.2.0 to keep from breaking multiple tests ([564](https://github.com/databricks/dbt-databricks/pull/554))

## dbt-databricks 1.7.3 (Dec 12, 2023)

### Fixes

- Fix for issue where we were invoking create schema or not exists when the schema already exists (leading to permission issue) ([529](https://github.com/databricks/dbt-databricks/pull/529))
- Fix for issue where we never reused connections ([517](https://github.com/databricks/dbt-databricks/pull/517))

### Under the Hood

- Refactor macro tests to be more usable ([524](https://github.com/databricks/dbt-databricks/pull/524))

## dbt-databricks 1.7.2 (Nov 30, 2023)

### Features

- Adding capability to specify compute on a per model basis ([488](https://github.com/databricks/dbt-databricks/pull/488))
- Selectively persist column docs that have changed between runs of incremental ([513](https://github.com/databricks/dbt-databricks/pull/513))
- Enabling access control list for job runs (thanks @srggrs!)([518](https://github.com/databricks/dbt-databricks/pull/518))
- Allow persisting of column comments on views and retrieving comments for docs on Hive ([519](https://github.com/databricks/dbt-databricks/pull/519))

## dbt-databricks 1.7.1 (Nov 13, 2023)

### Under the Hood

- Another attempt to improve catalog gathering performance ([503](https://github.com/databricks/dbt-databricks/pull/503))

## dbt-databricks 1.7.0 (November 9, 2023)

### Features

- Added support for getting info only on specified relations to improve performance of gathering metadata ([486](https://github.com/databricks/dbt-databricks/pull/486)), also (with generous help from from @mikealfare) ([499](https://github.com/databricks/dbt-databricks/pull/499))
- Added support for getting freshness from metadata ([481](https://github.com/databricks/dbt-databricks/pull/481))

### Fixes

- Node info now gets added to SQLQuery event (thanks @davidharting!) ([494](https://github.com/databricks/dbt-databricks/pull/494))
- Compatibility with dbt-spark and dbt-core 1.7.1 ([499](https://github.com/databricks/dbt-databricks/pull/499))

### Under the Hood

- Added required adapter tests to ensure compatibility with 1.7.0 ([487](https://github.com/databricks/dbt-databricks/pull/487))
- Improved large seed performance by not casting every value (thanks @nrichards17!) ([493](https://github.com/databricks/dbt-databricks/pull/493)). Note: for `file_format="parquet"` we still need to cast.

## dbt-databricks 1.7.0rc1 (October 13, 2023)

### Fixes

- Fixed a bug where setting a primary key constraint before a null constraint would fail by ensuring null constraints happen first ([479](https://github.com/databricks/dbt-databricks/pull/479))
- Foreign key constraints now work with dbt's constraint structure ([479](https://github.com/databricks/dbt-databricks/pull/479))

### Under the Hood

- Compatibility with dbt-spark 1.7.0rc1 ([479](https://github.com/databricks/dbt-databricks/pull/479))

## dbt-databricks 1.6.6 (October 9, 2023)

### Fixes

- Optimize now runs after creating / updating liquid clustering tables ([463](https://github.com/databricks/dbt-databricks/pull/463))
- Fixing an issue where the new python library install from index behavior breaks users who were already customizing their installs ([472](https://github.com/databricks/dbt-databricks/pull/472))

### Under the Hood

- fix Pylance import errors (thanks @dataders) ([471](https://github.com/databricks/dbt-databricks/pull/471))

## dbt-databricks 1.6.5 (September 26, 2023)

### Features

- When installing python libraries onto clusters, you can now specify an index_url (Thanks @casperdamen123) ([367](https://github.com/databricks/dbt-databricks/pull/367))
- Log job run information such as run_id when submitting Python jobs to databricks (Thanks @jeffrey-harrison) ([#454](https://github.com/databricks/dbt-databricks/pull/454))

### Fixes

- Node info now gets added to SQLQueryStatus (Thanks @colin-rogers-dbt) ([453](https://github.com/databricks/dbt-databricks/pull/453))
- Fixing python model compatibility with newer DBRs ([459](https://github.com/databricks/dbt-databricks/pull/459))
- Updated the Databricks SDK dependency so as to prevent reliance on an insecure version of requests ([460](https://github.com/databricks/dbt-databricks/pull/460))
- Update logic around submitting python jobs so that if the cluster is already starting, just wait for it to start rather than failing ([461](https://github.com/databricks/dbt-databricks/pull/461))

## dbt-databricks 1.6.4 (September 14, 2023)

### Fixes

- Fixed an issue with AWS OAuth M2M flow ([#445](https://github.com/databricks/dbt-databricks/pull/445))
- Fixed an issue where every table in hive_metastore would get described ([#446](https://github.com/databricks/dbt-databricks/pull/446))

## dbt-databricks 1.6.3 (September 8, 2023)

### Fixes

- Improved legibility of python stack traces ([#434](https://github.com/databricks/dbt-databricks/pull/434)).
- Add `fetchmany`, resolves #408 (Thanks @NodeJSmith) ([#409](https://github.com/databricks/dbt-databricks/pull/409))
- Improved legibility of python stack traces ([#434](https://github.com/databricks/dbt-databricks/pull/434))
- Update our Databricks Workflow README to make clear that jobs clusters are not supported targets ([#436](https://github.com/databricks/dbt-databricks/pull/436))
- Relaxed the constraint on databricks-sql-connector to allow newer versions ([#436](https://github.com/databricks/dbt-databricks/pull/436))
- Streamlined sql connector output in dbt.log ([#437](https://github.com/databricks/dbt-databricks/pull/437))

### Under the hood

- Switch to running integration tests with OAuth ([#436](https://github.com/databricks/dbt-databricks/pull/436))

## dbt-databricks 1.6.2 (August 29, 2023)

### Features

- Follow up: re-implement fix for issue where the show tables extended command is limited to 2048 characters. ([#326](https://github.com/databricks/dbt-databricks/pull/326)). Set `DBT_DESCRIBE_TABLE_2048_CHAR_BYPASS` to `true` to enable this behaviour.
- Add `liquid_clustered_by` config to enable Liquid Clustering for Delta-based dbt models (Thanks @ammarchalifah) ([#398](https://github.com/databricks/dbt-databricks/pull/398)).

### Under the hood

- Dropping the databricks_sql_endpoint test profile as not truly testing different behavior than databricks_uc_sql_endpoint profile ([#417](https://github.com/databricks/dbt-databricks/pull/417))
- Improve testing of python model support so that we can package the new config options in this release ([#421](https://github.com/databricks/dbt-databricks/pull/421))

## dbt-databricks 1.6.1 (August 2, 2023)

### Fixes

- Revert change from #326 as it breaks DESCRIBE table in cases where the dbt API key does not have access to all tables in the schema

## dbt-databricks 1.6.0 (August 2, 2023)

### Features

- Support for dbt-core==1.6
- Added support for materialized_view and streaming_table materializations
- Support [dbt clone operation](https://github.com/databricks/dbt-databricks/pull/397)
- Support new dbt `limit` command-line flag

### Fixes

- Fix issue where the show tables extended command is limited to 2048 characters. ([#326](https://github.com/databricks/dbt-databricks/pull/326))
- Extend python model support to cover the same config options as SQL ([#379](https://github.com/databricks/dbt-databricks/pull/379))

### Other

- Drop support for Python 3.7
- Support for revamped `dbt debug`

## dbt-databricks 1.5.5 (July 7, 2023)

### Fixes

- Fixed issue where starting a terminated cluster in the python path would never return

### Features

- Include log events from databricks-sql-connector in dbt logging output.
- Adapter now populates the `query_id` field in `run_results.json` with Query History API query ID.

## dbt-databricks 1.5.4 (June 9, 2023)

### Features

- Added support for model contracts ([#336](https://github.com/databricks/dbt-databricks/pull/336))

## dbt-databricks 1.5.3 (June 8, 2023)

### Fixes

- Pins dependencies to minor versions
- Sets default socket timeout to 180s

## dbt-databricks 1.5.2 (May 17, 2023)

### Fixes

- Sets databricks sdk dependency to 0.1.6 to avoid SDK breaking changes

## dbt-databricks 1.5.1 (May 9, 2023)

### Fixes

- Add explicit dependency to protobuf >4 to work around dbt-core issue

## dbt-databricks 1.5.0 (May 2, 2023)

### Features

- Added support for OAuth (SSO and client credentials) ([#327](https://github.com/databricks/dbt-databricks/pull/327))

### Fixes

- Fix integration tests ([#316](https://github.com/databricks/dbt-databricks/pull/316))

### Dependencies

- Updated dbt-spark from >=1.4.1 to >= 1.5.0 ([#316](https://github.com/databricks/dbt-databricks/pull/316))

### Under the hood

- Throw an error if a model has an enforced contract. ([#322](https://github.com/databricks/dbt-databricks/pull/322))

## dbt-databricks 1.4.3 (April 19, 2023)

### Fixes

- fix database not found error matching ([#281](https://github.com/databricks/dbt-databricks/pull/281))
- Auto start cluster for Python models ([#306](https://github.com/databricks/dbt-databricks/pull/306))
- databricks-sql-connector to 2.5.0 ([#311](https://github.com/databricks/dbt-databricks/pull/311))

### Features

- Adding replace_where incremental strategy ([#293](https://github.com/databricks/dbt-databricks/pull/293)) ([#310](https://github.com/databricks/dbt-databricks/pull/310))
- [feat] Support ZORDER as a model config ([#292](https://github.com/databricks/dbt-databricks/pull/293)) ([#297](https://github.com/databricks/dbt-databricks/pull/297))

### Dependencies

- Added keyring>=23.13.0 for oauth token cache
- Added databricks-sdk>=0.1.1 for oauth flows
- Updated databricks-sql-connector from >=2.4.0 to >= 2.5.0

### Under the hood

Throw an error if a model has an enforced contract. ([#322](https://github.com/databricks/dbt-databricks/pull/322))

## dbt-databricks 1.4.2 (February 17, 2023)

### Fixes

- Fix test_grants to use the error class to check the error. ([#273](https://github.com/databricks/dbt-databricks/pull/273))
- Raise exception on unexpected error of list relations ([#270](https://github.com/databricks/dbt-databricks/pull/270))

## dbt-databricks 1.4.1 (January 31, 2023)

### Fixes

- Ignore case sensitivity in relation matches method. ([#265](https://github.com/databricks/dbt-databricks/pull/265))

## dbt-databricks 1.4.0 (January 25, 2023)

### Breaking changes

- Raise an exception when schema contains '.'. ([#222](https://github.com/databricks/dbt-databricks/pull/222))
  - Containing a catalog in `schema` is not allowed anymore.
  - Need to explicitly use `catalog` instead.

### Features

- Support Python 3.11 ([#233](https://github.com/databricks/dbt-databricks/pull/233))
- Support `incremental_predicates` ([#161](https://github.com/databricks/dbt-databricks/pull/161))
- Apply connection retry refactor, add defaults with exponential backoff ([#137](https://github.com/databricks/dbt-databricks/pull/137))
- Quote by Default ([#241](https://github.com/databricks/dbt-databricks/pull/241))
- Avoid show table extended command. ([#231](https://github.com/databricks/dbt-databricks/pull/231))
- Use show table extended with table name list for get_catalog. ([#237](https://github.com/databricks/dbt-databricks/pull/237))
- Add support for a glob pattern in the databricks_copy_into macro ([#259](https://github.com/databricks/dbt-databricks/pull/259))

## dbt-databricks 1.3.2 (November 9, 2022)

### Fixes

- Fix copy into macro when passing `expression_list`. ([#223](https://github.com/databricks/dbt-databricks/pull/223))
- Partially revert to fix the case where schema config contains uppercase letters. ([#224](https://github.com/databricks/dbt-databricks/pull/224))

## dbt-databricks 1.3.1 (November 1, 2022)

### Under the hood

- Show and log a warning when schema contains '.'. ([#221](https://github.com/databricks/dbt-databricks/pull/221))

## dbt-databricks 1.3.0 (October 14, 2022)

### Features

- Support python model through run command API, currently supported materializations are table and incremental. ([dbt-labs/dbt-spark#377](https://github.com/dbt-labs/dbt-spark/pull/377), [#126](https://github.com/databricks/dbt-databricks/pull/126))
- Enable Pandas and Pandas-on-Spark DataFrames for dbt python models ([dbt-labs/dbt-spark#469](https://github.com/dbt-labs/dbt-spark/pull/469), [#181](https://github.com/databricks/dbt-databricks/pull/181))
- Support job cluster in notebook submission method ([dbt-labs/dbt-spark#467](https://github.com/dbt-labs/dbt-spark/pull/467), [#194](https://github.com/databricks/dbt-databricks/pull/194))
  - In `all_purpose_cluster` submission method, a config `http_path` can be specified in Python model config to switch the cluster where Python model runs.
    ```py
    def model(dbt, _):
        dbt.config(
            materialized='table',
            http_path='...'
        )
        ...
    ```
- Use builtin timestampadd and timestampdiff functions for dateadd/datediff macros if available ([#185](https://github.com/databricks/dbt-databricks/pull/185))
- Implement testing for a test for various Python models ([#189](https://github.com/databricks/dbt-databricks/pull/189))
- Implement testing for `type_boolean` in Databricks ([dbt-labs/dbt-spark#471](https://github.com/dbt-labs/dbt-spark/pull/471), [#188](https://github.com/databricks/dbt-databricks/pull/188))
- Add a macro to support [COPY INTO](https://docs.databricks.com/spark/latest/spark-sql/language-manual/delta-copy-into.html) ([#190](https://github.com/databricks/dbt-databricks/pull/190))

### Under the hood

- Apply "Initial refactoring of incremental materialization" ([#148](https://github.com/databricks/dbt-databricks/pull/148))
  - Now dbt-databricks uses `adapter.get_incremental_strategy_macro` instead of `dbt_spark_get_incremental_sql` macro to dispatch the incremental strategy macro. The overwritten `dbt_spark_get_incremental_sql` macro will not work anymore.
- Better interface for python submission ([dbt-labs/dbt-spark#452](https://github.com/dbt-labs/dbt-spark/pull/452), [#178](https://github.com/databricks/dbt-databricks/pull/178))

## dbt-databricks 1.2.3 (September 26, 2022)

### Fixes

- Fix cancellation ([#173](https://github.com/databricks/dbt-databricks/pull/173))
- `http_headers` should be dict in the profile ([#174](https://github.com/databricks/dbt-databricks/pull/174))

## dbt-databricks 1.2.2 (September 8, 2022)

### Fixes

- Data is duplicated on reloading seeds that are using an external table ([#114](https://github.com/databricks/dbt-databricks/issues/114), [#149](https://github.com/databricks/dbt-databricks/issues/149))

### Under the hood

- Explicitly close cursors ([#163](https://github.com/databricks/dbt-databricks/pull/163))
- Upgrade databricks-sql-connector to 2.0.5 ([#166](https://github.com/databricks/dbt-databricks/pull/166))
- Embed dbt-databricks and databricks-sql-connector versions to SQL comments ([#167](https://github.com/databricks/dbt-databricks/pull/167))

## dbt-databricks 1.2.1 (August 24, 2022)

### Features

- Support Python 3.10 ([#158](https://github.com/databricks/dbt-databricks/pull/158))

## dbt-databricks 1.2.0 (August 16, 2022)

### Features

- Add grants to materializations ([dbt-labs/dbt-spark#366](https://github.com/dbt-labs/dbt-spark/issues/366), [dbt-labs/dbt-spark#381](https://github.com/dbt-labs/dbt-spark/pull/381))
- Add `connection_parameters` for databricks-sql-connector connection parameters ([#135](https://github.com/databricks/dbt-databricks/pull/135))
  - This can be used to customize the connection by setting additional parameters.
  - The full parameters are listed at [Databricks SQL Connector for Python](https://docs.databricks.com/dev-tools/python-sql-connector.html#connect-method).
  - Currently, the following parameters are reserved for `dbt-databricks`. Please use the normal credential settings instead.
    - server_hostname
    - http_path
    - access_token
    - session_configuration
    - catalog
    - schema

### Fixes

- Incremental materialization updated to not drop table first if full refresh for delta lake format, as it already runs _create or replace table_ ([dbt-labs/dbt-spark#286](https://github.com/dbt-labs/dbt-spark/issues/286), [dbt-labs/dbt-spark#287](https://github.com/dbt-labs/dbt-spark/pull/287))

### Under the hood

- Update `SparkColumn.numeric_type` to return `decimal` instead of `numeric`, since SparkSQL exclusively supports the former ([dbt-labs/dbt-spark#380](https://github.com/dbt-labs/dbt-spark/pull/380))
- Make minimal changes to support dbt Core incremental materialization refactor ([dbt-labs/dbt-spark#402](https://github.com/dbt-labs/dbt-spark/issue/402), [dbt-labs/dbt-spark#394](httpe://github.com/dbt-labs/dbt-spark/pull/394), [#136](https://github.com/databricks/dbt-databricks/pull/136))
- Add new basic tests `TestDocsGenerateDatabricks` and `TestDocsGenReferencesDatabricks` ([#134](https://github.com/databricks/dbt-databricks/pull/134))
- Set upper bound for `databricks-sql-connector` when Python 3.10 ([#154](https://github.com/databricks/dbt-databricks/pull/154))
  - Note that `databricks-sql-connector` does not officially support Python 3.10 yet.

### Contributors

- [@grindheim](https://github.com/grindheim) ([dbt-labs/dbt-spark#287](https://github.com/dbt-labs/dbt-spark/pull/287/))

## dbt-databricks 1.1.1 (July 19, 2022)

### Features

- Support for Databricks CATALOG as a DATABASE in DBT compilations ([#95](https://github.com/databricks/dbt-databricks/issues/95), [#89](https://github.com/databricks/dbt-databricks/pull/89), [#94](https://github.com/databricks/dbt-databricks/pull/94), [#105](https://github.com/databricks/dbt-databricks/pull/105))
  - Setting an initial catalog with `session_properties` is deprecated and will not work in the future release. Please use `catalog` or `database` to set the initial catalog.
  - When using catalog, `spark_build_snapshot_staging_table` macro will not be used. If trying to override the macro, `databricks_build_snapshot_staging_table` should be overridden instead.

### Fixes

- Block taking jinja2.runtime.Undefined into DatabricksAdapter ([#98](https://github.com/databricks/dbt-databricks/pull/98))
- Avoid using Cursor.schema API when database is None ([#100](https://github.com/databricks/dbt-databricks/pull/100))

### Under the hood

- Drop databricks-sql-connector 1.0 ([#108](https://github.com/databricks/dbt-databricks/pull/108))

## dbt-databricks 1.1.0 (May 11, 2022)

### Features

- Add support for [Delta constraints](https://docs.databricks.com/delta/delta-constraints.html) ([#71](https://github.com/databricks/dbt-databricks/pull/71))

### Under the hood

- Port testing framework changes from [dbt-labs/dbt-spark#299](https://github.com/dbt-labs/dbt-spark/pull/299) and [dbt-labs/dbt-spark#314](https://github.com/dbt-labs/dbt-spark/pull/314) ([#70](https://github.com/databricks/dbt-databricks/pull/70))

## dbt-databricks 1.0.3 (April 26, 2022)

### Fixes

- Make internal macros use macro dispatch pattern ([#72](https://github.com/databricks/dbt-databricks/pull/72))

## dbt-databricks 1.0.2 (March 31, 2022)

### Features

- Support for setting table properties as part of a model configuration ([#33](https://github.com/databricks/dbt-databricks/issues/33), [#49](https://github.com/databricks/dbt-databricks/pull/49))
- Get the session_properties map to work ([#57](https://github.com/databricks/dbt-databricks/pull/57))
- Bump up databricks-sql-connector to 1.0.1 and use the Cursor APIs ([#50](https://github.com/databricks/dbt-databricks/pull/50))

## dbt-databricks 1.0.1 (February 8, 2022)

### Features

- Inherit from dbt-spark for backward compatibility with spark-utils and other dbt packages ([#32](https://github.com/databricks/dbt-databricks/issues/32), [#35](https://github.com/databricks/dbt-databricks/pull/35))
- Add SQL Endpoint specific integration tests ([#45](https://github.com/databricks/dbt-databricks/pull/45), [#46](https://github.com/databricks/dbt-databricks/pull/46))

### Fixes

- Close the connection properly ([#34](https://github.com/databricks/dbt-databricks/issues/34), [#37](https://github.com/databricks/dbt-databricks/pull/37))

## dbt-databricks 1.0.0 (December 6, 2021)

### Features

- Make the connection use databricks-sql-connector ([#3](https://github.com/databricks/dbt-databricks/pull/3), [#7](https://github.com/databricks/dbt-databricks/pull/7))
- Make the default file format 'delta' ([#14](https://github.com/databricks/dbt-databricks/pull/14), [#16](https://github.com/databricks/dbt-databricks/pull/16))
- Make the default incremental strategy 'merge' ([#23](https://github.com/databricks/dbt-databricks/pull/23))
- Remove unnecessary stack trace ([#10](https://github.com/databricks/dbt-databricks/pull/10))

## dbt-spark 1.0.0 (December 3, 2021)

### Fixes

- Incremental materialization corrected to respect `full_refresh` config, by using `should_full_refresh()` macro ([#260](https://github.com/dbt-labs/dbt-spark/issues/260), [#262](https://github.com/dbt-labs/dbt-spark/pull/262/))

### Contributors

- [@grindheim](https://github.com/grindheim) ([#262](https://github.com/dbt-labs/dbt-spark/pull/262/))

## dbt-spark 1.0.0rc2 (November 24, 2021)

### Features

- Add support for Apache Hudi (hudi file format) which supports incremental merge strategies ([#187](https://github.com/dbt-labs/dbt-spark/issues/187), [#210](https://github.com/dbt-labs/dbt-spark/pull/210))

### Under the hood

- Refactor seed macros: remove duplicated code from dbt-core, and provide clearer logging of SQL parameters that differ by connection method ([#249](https://github.com/dbt-labs/dbt-spark/issues/249), [#250](https://github.com/dbt-labs/dbt-snowflake/pull/250))
- Replace `sample_profiles.yml` with `profile_template.yml`, for use with new `dbt init` ([#247](https://github.com/dbt-labs/dbt-spark/pull/247))

### Contributors

- [@vingov](https://github.com/vingov) ([#210](https://github.com/dbt-labs/dbt-spark/pull/210))

## dbt-spark 1.0.0rc1 (November 10, 2021)

### Under the hood

- Remove official support for python 3.6, which is reaching end of life on December 23, 2021 ([dbt-core#4134](https://github.com/dbt-labs/dbt-core/issues/4134), [#253](https://github.com/dbt-labs/dbt-snowflake/pull/253))
- Add support for structured logging ([#251](https://github.com/dbt-labs/dbt-spark/pull/251))

## dbt-spark 0.21.1 (Release TBD)

## dbt-spark 0.21.1rc1 (November 3, 2021)

### Fixes

- Fix `--store-failures` for tests, by suppressing irrelevant error in `comment_clause()` macro ([#232](https://github.com/dbt-labs/dbt-spark/issues/232), [#233](https://github.com/dbt-labs/dbt-spark/pull/233))
- Add support for `on_schema_change` config in incremental models: `ignore`, `fail`, `append_new_columns`. For `sync_all_columns`, removing columns is not supported by Apache Spark or Delta Lake ([#198](https://github.com/dbt-labs/dbt-spark/issues/198), [#226](https://github.com/dbt-labs/dbt-spark/issues/226), [#229](https://github.com/dbt-labs/dbt-spark/pull/229))
- Add `persist_docs` call to incremental model ([#224](https://github.com/dbt-labs/dbt-spark/issues/224), [#234](https://github.com/dbt-labs/dbt-spark/pull/234))

### Contributors

- [@binhnefits](https://github.com/binhnefits) ([#234](https://github.com/dbt-labs/dbt-spark/pull/234))

## dbt-spark 0.21.0 (October 4, 2021)

### Fixes

- Enhanced get_columns_in_relation method to handle a bug in open source deltalake which doesnt return schema details in `show table extended in databasename like '*'` query output. This impacts dbt snapshots if file format is open source deltalake ([#207](https://github.com/dbt-labs/dbt-spark/pull/207))
- Parse properly columns when there are struct fields to avoid considering inner fields: Issue ([#202](https://github.com/dbt-labs/dbt-spark/issues/202))

### Under the hood

- Add `unique_field` to better understand adapter adoption in anonymous usage tracking ([#211](https://github.com/dbt-labs/dbt-spark/pull/211))

### Contributors

- [@harryharanb](https://github.com/harryharanb) ([#207](https://github.com/dbt-labs/dbt-spark/pull/207))
- [@SCouto](https://github.com/Scouto) ([#204](https://github.com/dbt-labs/dbt-spark/pull/204))

## dbt-spark 0.21.0b2 (August 20, 2021)

### Fixes

- Add pyodbc import error message to dbt.exceptions.RuntimeException to get more detailed information when running `dbt debug` ([#192](https://github.com/dbt-labs/dbt-spark/pull/192))
- Add support for ODBC Server Side Parameters, allowing options that need to be set with the `SET` statement to be used ([#201](https://github.com/dbt-labs/dbt-spark/pull/201))
- Add `retry_all` configuration setting to retry all connection issues, not just when the `_is_retryable_error` function determines ([#194](https://github.com/dbt-labs/dbt-spark/pull/194))

### Contributors

- [@JCZuurmond](https://github.com/JCZuurmond) ([#192](https://github.com/fishtown-analytics/dbt-spark/pull/192))
- [@jethron](https://github.com/jethron) ([#201](https://github.com/fishtown-analytics/dbt-spark/pull/201))
- [@gregingenii](https://github.com/gregingenii) ([#194](https://github.com/dbt-labs/dbt-spark/pull/194))

## dbt-spark 0.21.0b1 (August 3, 2021)

## dbt-spark 0.20.1 (August 2, 2021)

## dbt-spark 0.20.1rc1 (August 2, 2021)

### Fixes

- Fix `get_columns_in_relation` when called on models created in the same run ([#196](https://github.com/dbt-labs/dbt-spark/pull/196), [#197](https://github.com/dbt-labs/dbt-spark/pull/197))

### Contributors

- [@ali-tny](https://github.com/ali-tny) ([#197](https://github.com/fishtown-analytics/dbt-spark/pull/197))

## dbt-spark 0.20.0 (July 12, 2021)

## dbt-spark 0.20.0rc2 (July 7, 2021)

### Features

- Add support for `merge_update_columns` config in `merge`-strategy incremental models ([#183](https://github.com/fishtown-analytics/dbt-spark/pull/183), [#184](https://github.com/fishtown-analytics/dbt-spark/pull/184))

### Fixes

- Fix column-level `persist_docs` on Delta tables, add tests ([#180](https://github.com/fishtown-analytics/dbt-spark/pull/180))

## dbt-spark 0.20.0rc1 (June 8, 2021)

### Features

- Allow user to specify `use_ssl` ([#169](https://github.com/fishtown-analytics/dbt-spark/pull/169))
- Allow setting table `OPTIONS` using `config` ([#171](https://github.com/fishtown-analytics/dbt-spark/pull/171))
- Add support for column-level `persist_docs` on Delta tables ([#84](https://github.com/fishtown-analytics/dbt-spark/pull/84), [#170](https://github.com/fishtown-analytics/dbt-spark/pull/170))

### Fixes

- Cast `table_owner` to string to avoid errors generating docs ([#158](https://github.com/fishtown-analytics/dbt-spark/pull/158), [#159](https://github.com/fishtown-analytics/dbt-spark/pull/159))
- Explicitly cast column types when inserting seeds ([#139](https://github.com/fishtown-analytics/dbt-spark/pull/139), [#166](https://github.com/fishtown-analytics/dbt-spark/pull/166))

### Under the hood

- Parse information returned by `list_relations_without_caching` macro to speed up catalog generation ([#93](https://github.com/fishtown-analytics/dbt-spark/issues/93), [#160](https://github.com/fishtown-analytics/dbt-spark/pull/160))
- More flexible host passing, https:// can be omitted ([#153](https://github.com/fishtown-analytics/dbt-spark/issues/153))

### Contributors

- [@friendofasquid](https://github.com/friendofasquid) ([#159](https://github.com/fishtown-analytics/dbt-spark/pull/159))
- [@franloza](https://github.com/franloza) ([#160](https://github.com/fishtown-analytics/dbt-spark/pull/160))
- [@Fokko](https://github.com/Fokko) ([#165](https://github.com/fishtown-analytics/dbt-spark/pull/165))
- [@rahulgoyal2987](https://github.com/rahulgoyal2987) ([#169](https://github.com/fishtown-analytics/dbt-spark/pull/169))
- [@JCZuurmond](https://github.com/JCZuurmond) ([#171](https://github.com/fishtown-analytics/dbt-spark/pull/171))
- [@cristianoperez](https://github.com/cristianoperez) ([#170](https://github.com/fishtown-analytics/dbt-spark/pull/170))

## dbt-spark 0.19.1 (April 2, 2021)

## dbt-spark 0.19.1b2 (February 26, 2021)

### Under the hood

- Update serialization calls to use new API in dbt-core `0.19.1b2` ([#150](https://github.com/fishtown-analytics/dbt-spark/pull/150))

## dbt-spark 0.19.0.1 (February 26, 2021)

### Fixes

- Fix package distribution to include incremental model materializations ([#151](https://github.com/fishtown-analytics/dbt-spark/pull/151), [#152](https://github.com/fishtown-analytics/dbt-spark/issues/152))

## dbt-spark 0.19.0 (February 21, 2021)

### Breaking changes

- Incremental models have `incremental_strategy: append` by default. This strategy adds new records without updating or overwriting existing records. For that, use `merge` or `insert_overwrite` instead, depending on the file format, connection method, and attributes of your underlying data. dbt will try to raise a helpful error if you configure a strategy that is not supported for a given file format or connection. ([#140](https://github.com/fishtown-analytics/dbt-spark/pull/140), [#141](https://github.com/fishtown-analytics/dbt-spark/pull/141))

### Fixes

- Capture hard-deleted records in snapshot merge, when `invalidate_hard_deletes` config is set ([#109](https://github.com/fishtown-analytics/dbt-spark/pull/143), [#126](https://github.com/fishtown-analytics/dbt-spark/pull/144))

## dbt-spark 0.19.0rc1 (January 8, 2021)

### Breaking changes

- Users of the `http` and `thrift` connection methods need to install extra requirements: `pip install dbt-spark[PyHive]` ([#109](https://github.com/fishtown-analytics/dbt-spark/pull/109), [#126](https://github.com/fishtown-analytics/dbt-spark/pull/126))

### Under the hood

- Enable `CREATE OR REPLACE` support when using Delta. Instead of dropping and recreating the table, it will keep the existing table, and add a new version as supported by Delta. This will ensure that the table stays available when running the pipeline, and you can track the history.
- Add changelog, issue templates ([#119](https://github.com/fishtown-analytics/dbt-spark/pull/119), [#120](https://github.com/fishtown-analytics/dbt-spark/pull/120))

### Fixes

- Handle case of 0 retries better for HTTP Spark Connections ([#132](https://github.com/fishtown-analytics/dbt-spark/pull/132))

### Contributors

- [@danielvdende](https://github.com/danielvdende) ([#132](https://github.com/fishtown-analytics/dbt-spark/pull/132))
- [@Fokko](https://github.com/Fokko) ([#125](https://github.com/fishtown-analytics/dbt-spark/pull/125))

## dbt-spark 0.18.1.1 (November 13, 2020)

### Fixes

- Fix `extras_require` typo to enable `pip install dbt-spark[ODBC]` (([#121](https://github.com/fishtown-analytics/dbt-spark/pull/121)), ([#122](https://github.com/fishtown-analytics/dbt-spark/pull/122)))

## dbt-spark 0.18.1 (November 6, 2020)

### Features

- Allows users to specify `auth` and `kerberos_service_name` ([#107](https://github.com/fishtown-analytics/dbt-spark/pull/107))
- Add support for ODBC driver connections to Databricks clusters and endpoints ([#116](https://github.com/fishtown-analytics/dbt-spark/pull/116))

### Under the hood

- Updated README links ([#115](https://github.com/fishtown-analytics/dbt-spark/pull/115))
- Support complete atomic overwrite of non-partitioned incremental models ([#117](https://github.com/fishtown-analytics/dbt-spark/pull/117))
- Update to support dbt-core 0.18.1 ([#110](https://github.com/fishtown-analytics/dbt-spark/pull/110), [#118](https://github.com/fishtown-analytics/dbt-spark/pull/118))

### Contributors

- [@danielhstahl](https://github.com/danielhstahl) ([#107](https://github.com/fishtown-analytics/dbt-spark/pull/107))
- [@collinprather](https://github.com/collinprather) ([#115](https://github.com/fishtown-analytics/dbt-spark/pull/115))
- [@charlottevdscheun](https://github.com/charlottevdscheun) ([#117](https://github.com/fishtown-analytics/dbt-spark/pull/117))
- [@Fokko](https://github.com/Fokko) ([#117](https://github.com/fishtown-analytics/dbt-spark/pull/117))

## dbt-spark 0.18.0 (September 18, 2020)

### Under the hood

- Make a number of changes to support dbt-adapter-tests ([#103](https://github.com/fishtown-analytics/dbt-spark/pull/103))
- Update to support dbt-core 0.18.0. Run CI tests against local Spark, Databricks ([#105](https://github.com/fishtown-analytics/dbt-spark/pull/105))<|MERGE_RESOLUTION|>--- conflicted
+++ resolved
@@ -3,11 +3,8 @@
 ### Fixes
 
 - Persist table comments for incremental models, snapshots and dbt clone (thanks @henlue!) ([750](https://github.com/databricks/dbt-databricks/pull/750))
-<<<<<<< HEAD
 - Add relation identifier (i.e. table name) in auto generated constraint names, also adding the statement of table list for foreign keys  ([774](https://github.com/databricks/dbt-databricks/pull/774))
-=======
 - Update tblproperties on incremental runs. Note: only adds/edits. Deletes are too risky/complex for now ([765](https://github.com/databricks/dbt-databricks/pull/765))
->>>>>>> cd596cd9
 
 ## dbt-databricks 1.8.5 (August 6, 2024)
 
